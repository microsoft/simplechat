
name: SimpleChat Docker Image Publish (dev branch)

on:
  push:
    branches:
    - dev-mcp-server
<<<<<<< HEAD

=======
>>>>>>> 8510b8aa

  workflow_dispatch:

jobs:

  build:

    runs-on: ubuntu-latest

    steps:
    - name: Azure Container Registry Login
      uses: Azure/docker-login@v2
      with:
        # Container registry username
        username: ${{ secrets.ACR_USERNAME }}
        # Container registry password
        password: ${{ secrets.ACR_PASSWORD }}
        # Container registry server url
        login-server: ${{ secrets.ACR_LOGIN_SERVER }}
        
    - uses: actions/checkout@v3
    - name: Set up Node.js
      uses: actions/setup-node@v4
      with:
        node-version: 20
    - name: Install Ajv
      run: npm install ajv@^8.0.0 ajv-formats
    - name: Generate standalone JSON schema validators
      run: node scripts/generate-validators.mjs
    - name: Build the Docker image
      run:         
        docker build . --file application/single_app/Dockerfile --tag ${{ secrets.ACR_LOGIN_SERVER }}/simple-chat-dev-mcp-server:$(date +'%Y-%m-%d')_$GITHUB_RUN_NUMBER;
        docker tag ${{ secrets.ACR_LOGIN_SERVER }}/simple-chat-dev-mcp-server:$(date +'%Y-%m-%d')_$GITHUB_RUN_NUMBER ${{ secrets.ACR_LOGIN_SERVER }}/simple-chat-dev-mcp-server:latest;
        docker push ${{ secrets.ACR_LOGIN_SERVER }}/simple-chat-dev-mcp-server:$(date +'%Y-%m-%d')_$GITHUB_RUN_NUMBER;
        docker push ${{ secrets.ACR_LOGIN_SERVER }}/simple-chat-dev-mcp-server:latest;<|MERGE_RESOLUTION|>--- conflicted
+++ resolved
@@ -5,10 +5,6 @@
   push:
     branches:
     - dev-mcp-server
-<<<<<<< HEAD
-
-=======
->>>>>>> 8510b8aa
 
   workflow_dispatch:
 
