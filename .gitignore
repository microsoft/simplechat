--- conflicted
+++ resolved
@@ -1,44 +1,38 @@
-
-# Azure Functions artifacts
-bin
-obj
-appsettings.json
-local.settings.json
-
-# Azurite artifacts
-__blobstorage__
-__queuestorage__
-__azurite_db*__.json
-.python_packages
-__pycache__
-.venv
-
-# Azure App Service artifacts
-.env
-.pem
-.deployment
-
-# macOS  custom attributes file
-.ds_store
-
-# Configured custom script extensions, powershell scripts, and linux scripts
-priv-*
-
-# Visual Studio Code
-.vscode
-
-# temporary files
-flask_session
-
-# node modules
-/node_modules
-/package-lock.json
-<<<<<<< HEAD
-/package.json
-application/single_app/static/.DS_Store
-=======
-/package.json
-
-
-application/external_apps/bulkloader/map.csv
->>>>>>> d6f6c461
+
+# Azure Functions artifacts
+bin
+obj
+appsettings.json
+local.settings.json
+
+# Azurite artifacts
+__blobstorage__
+__queuestorage__
+__azurite_db*__.json
+.python_packages
+__pycache__
+.venv
+
+# Azure App Service artifacts
+.env
+.pem
+.deployment
+
+# macOS  custom attributes file
+.ds_store
+
+# Configured custom script extensions, powershell scripts, and linux scripts
+priv-*
+
+# Visual Studio Code
+.vscode
+
+# temporary files
+flask_session
+
+# node modules
+/node_modules
+/package-lock.json
+/package.json
+application/single_app/static/.DS_Store
+application/external_apps/bulkloader/map.csv