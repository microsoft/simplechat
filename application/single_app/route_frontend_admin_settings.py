# route_frontend_admin_settings.py

from config import *
from functions_documents import *
from functions_authentication import *
from functions_settings import *
from functions_logging import *

def allowed_file(filename, allowed_extensions):
    return '.' in filename and \
           filename.rsplit('.', 1)[1].lower() in allowed_extensions

def register_route_frontend_admin_settings(app):
    @app.route('/admin/settings', methods=['GET', 'POST'])
    @login_required
    @admin_required
    def admin_settings():
        settings = get_settings()

        # --- Refined Default Checks (Good Practice) ---
        # Ensure models have default structure if missing/empty in DB
        if 'gpt_model' not in settings or not isinstance(settings.get('gpt_model'), dict) or 'selected' not in settings.get('gpt_model', {}):
            settings['gpt_model'] = {'selected': [], 'all': []}
        if 'embedding_model' not in settings or not isinstance(settings.get('embedding_model'), dict) or 'selected' not in settings.get('embedding_model', {}):
            settings['embedding_model'] = {'selected': [], 'all': []}
        if 'image_gen_model' not in settings or not isinstance(settings.get('image_gen_model'), dict) or 'selected' not in settings.get('image_gen_model', {}):
            settings['image_gen_model'] = {'selected': [], 'all': []}

        # (get_settings should handle this, but explicit check is safe)
        if 'require_member_of_create_group' not in settings:
            settings['require_member_of_create_group'] = False
        if 'require_member_of_safety_violation_admin' not in settings:
            settings['require_member_of_safety_violation_admin'] = False
        if 'require_member_of_feedback_admin' not in settings:
            settings['require_member_of_feedback_admin'] = False
        # --- End NEW Default Checks ---

        # Ensure classification fields exist with defaults if missing in DB
        if 'enable_document_classification' not in settings:
            settings['enable_document_classification'] = False # Default value from get_settings
        if 'document_classification_categories' not in settings or not isinstance(settings.get('document_classification_categories'), list):
             # Default value from get_settings
            settings['document_classification_categories'] = [
                {"label": "None", "color": "#808080"},
                {"label": "N/A", "color": "#808080"},
                {"label": "Pending", "color": "#0000FF"}
            ]
        # --- End Refined Default Checks ---

        if 'enable_appinsights_global_logging' not in settings:
            settings['enable_appinsights_global_logging'] = False

        # --- Add default for semantic_kernel ---
        if 'per_user_semantic_kernel' not in settings:
            settings['per_user_semantic_kernel'] = False
        if 'enable_semantic_kernel' not in settings:
            settings['enable_semantic_kernel'] = False
        if 'enable_time_plugin' not in settings:
            settings['enable_time_plugin'] = False
        if 'enable_http_plugin' not in settings:
            settings['enable_http_plugin'] = False
        if 'enable_wait_plugin' not in settings:
            settings['enable_wait_plugin'] = False
        if 'enable_fact_memory_plugin' not in settings:
            settings['enable_fact_memory_plugin'] = False
        if 'enable_default_embedding_model_plugin' not in settings:
            settings['enable_default_embedding_model_plugin'] = False
        if 'enable_multi_agent_orchestration' not in settings:
            settings['enable_multi_agent_orchestration'] = False
        if 'max_rounds_per_agent' not in settings:
            settings['max_rounds_per_agent'] = 1
        if 'orchestration_type' not in settings:
            settings['orchestration_type'] = 'default_agent'
        if 'semantic_kernel_plugins' not in settings:
            settings['semantic_kernel_plugins'] = []
        if 'semantic_kernel_agents' not in settings:
            settings['semantic_kernel_agents'] = [
                {
                    "id": "15b0c92a-741d-42ff-ba0b-367c7ee0c848",
                    "name": "default_agent",
                    "display_name": "Default Agent",
                    "description": "Agent that handles all tasks without specific instructions other than to resolve the issue.",
                    "azure_openai_gpt_endpoint": "",
                    "azure_openai_gpt_key": "",
                    "azure_openai_gpt_deployment": "",
                    "azure_openai_gpt_api_version": "",
                    "default_agent": True,
                    "instructions": "You are an agent. Your sole purpose of existence is to continue until the user's query is completely resolved. Before ending your turn and yielding back to the user, recursively review all outputs and decide on a course of action until the issue is completely resolved or query answered. Only terminate your turn when you are sure that the problem is solved and query is answered. The most important task is resolving the problem the first time.",
                    "actions_to_load": [],
                    "additional_settings": {}
                },
                {
                    "id": "a876670c-6faf-4fd9-b950-525c63255e05",
                    "name": "researcher_agent",
                    "display_name": "Research Agent",
                    "description": "This agent is detailed to provide researcher capabilities and uses a reasoning and research focused model.",
                    "azure_openai_gpt_endpoint": "",
                    "azure_openai_gpt_key": "",
                    "azure_openai_gpt_deployment": "",
                    "azure_openai_gpt_api_version": "",
                    "default_agent": False,
                    "instructions": "You are a highly capable research assistant. Your role is to help the user investigate academic, technical, and real-world topics by finding relevant information, summarizing key points, identifying knowledge gaps, and suggesting credible sources for further study.\n\nYou must always:\n- Think step-by-step and work methodically.\n- Distinguish between fact, inference, and opinion.\n- Clearly state your assumptions when making inferences.\n- Cite authoritative sources when possible (e.g., peer-reviewed journals, academic publishers, government agencies).\n- Avoid speculation unless explicitly asked for.\n- When asked to summarize, preserve the intent, nuance, and technical accuracy of the original content.\n- When generating questions, aim for depth and clarity to guide rigorous inquiry.\n- Present answers in a clear, structured format using bullet points, tables, or headings when appropriate.\n\nUse a professional, neutral tone. Do not anthropomorphize yourself or refer to yourself as an AI unless the user specifically asks you to reflect on your capabilities. Remain focused on delivering objective, actionable research insights.\n\nIf you encounter ambiguity or uncertainty, ask clarifying questions rather than assuming.",
                    "actions_to_load": [],
                    "additional_settings": {}
                },
                {
                    "id": "a876670c-6faf-4fd9-b950-525c63255e05",
                    "name": "snarkgpt",
                    "display_name": "SnarkGPT",
                    "description": "This agent does everything but getting the job done.",
                    "azure_openai_gpt_endpoint": "",
                    "azure_openai_gpt_key": "",
                    "azure_openai_gpt_deployment": "",
                    "azure_openai_gpt_api_version": "",
                    "default_agent": False,
                    "instructions": "You are SnarkGPT. A sarcastic, flippant AI who never takes anything seriously. Your job is to mock, joke about, or dodge the user's requests entirely while pretending to be helpful. You often respond with exaggerated indifference, ironic detachment, or theatrical confusion. You never actually fulfill the user's request — instead, you provide off-topic commentary, wild tangents, or absurd answers that only loosely connect to what was asked.\n\nUse humor, wit, and a constant undertone of 'why are we even doing this?' to carry the conversation. If the user insists, double down on your sarcasm and pretend you are far too busy, bored, or distracted to comply.",
                    "actions_to_load": [],
                    "additional_settings": {}
                }
            ]

        # --- Add defaults for classification banner ---
        if 'classification_banner_enabled' not in settings:
            settings['classification_banner_enabled'] = False
        if 'classification_banner_text' not in settings:
            settings['classification_banner_text'] = ''
        if 'classification_banner_color' not in settings:
            settings['classification_banner_color'] = '#ffc107'  # Bootstrap warning color

        if request.method == 'GET':
            # --- Model fetching logic remains the same ---
            gpt_deployments = []
            embedding_deployments = []
            image_deployments = []
            # (Keep your existing try...except blocks for fetching models)
            # Example (simplified):
            try:
                 gpt_endpoint = settings.get("azure_openai_gpt_endpoint", "").strip()
                 if gpt_endpoint and settings.get("azure_openai_gpt_key") and settings.get("azure_openai_gpt_authentication_type") == 'key':
                     # Your logic to list deployments
                     pass # Replace with actual logic
            except Exception as e:
                 print(f"Error retrieving GPT deployments: {e}")
            # ... similar try/except for embedding and image models ...

            # Check for application updates
            current_version = app.config['VERSION']
            update_available = False
            latest_version = None
            download_url = "https://github.com/microsoft/simplechat/releases"
            
            # Only check for updates every 24 hours at most
            last_check_time = settings.get('last_update_check_time')
            check_needed = last_check_time is None or (
                datetime.now(timezone.utc) - 
                datetime.fromisoformat(last_check_time)
            ).total_seconds() > 86400  # 24 hours in seconds
            
            if check_needed:
                try:
                    # Fetch latest release from GitHub
                    response = requests.get(
                        "https://github.com/microsoft/simplechat/releases", 
                        timeout=3
                    )
                    if response.status_code == 200:
                        # Extract the latest version
                        latest_version = extract_latest_version_from_html(response.text)
                        
                        # Store the results in settings for persistence
                        new_settings = {
                            'last_update_check_time': datetime.now(timezone.utc).isoformat(),
                            'latest_version_available': latest_version
                        }
                        
                        # Compare with current version
                        if latest_version and compare_versions(latest_version, current_version) == 1:
                            new_settings['update_available'] = True
                        else:
                            new_settings['update_available'] = False
                        
                        # Update settings to persist these values
                        update_settings(new_settings)
                        settings.update(new_settings)
                except Exception as e:
                    print(f"Error checking for updates: {e}")
            
            # Get the persisted values for template rendering
            update_available = settings.get('update_available', False)
            latest_version = settings.get('latest_version_available')

            return render_template(
                'admin_settings.html',
                settings=settings,
                update_available=update_available,
                latest_version=latest_version,
                download_url=download_url
                # You don't need to pass deployments separately if they are added to settings['..._model']['all']
                # gpt_deployments=gpt_deployments,
                # embedding_deployments=embedding_deployments,
                # image_deployments=image_deployments
            )

        if request.method == 'POST':
            form_data = request.form # Use a variable for easier access

            # --- Fetch all other form data as before ---
            app_title = form_data.get('app_title', 'AI Chat Application')
            max_file_size_mb = int(form_data.get('max_file_size_mb', 16))
            conversation_history_limit = int(form_data.get('conversation_history_limit', 10))
            # ... (fetch all other fields using form_data.get) ...
            enable_video_file_support = form_data.get('enable_video_file_support') == 'on'
            enable_audio_file_support = form_data.get('enable_audio_file_support') == 'on'
            enable_extract_meta_data = form_data.get('enable_extract_meta_data') == 'on'

            require_member_of_create_group = form_data.get('require_member_of_create_group') == 'on'
            require_member_of_safety_violation_admin = form_data.get('require_member_of_safety_violation_admin') == 'on'
            require_member_of_feedback_admin = form_data.get('require_member_of_feedback_admin') == 'on'

            # --- Handle Document Classification Toggle ---
            enable_document_classification = form_data.get('enable_document_classification') == 'on'

            # --- Handle Document Classification Categories JSON ---
            document_classification_categories_json = form_data.get("document_classification_categories_json", "[]") # Default to empty list string
            parsed_categories = [] # Initialize
            try:
                parsed_categories_raw = json.loads(document_classification_categories_json)
                # Validation
                if isinstance(parsed_categories_raw, list) and all(
                    isinstance(item, dict) and
                    'label' in item and isinstance(item['label'], str) and item['label'].strip() and # Ensure label is non-empty string
                    'color' in item and isinstance(item['color'], str) and item['color'].startswith('#') # Basic color format check
                    for item in parsed_categories_raw
                ):
                    # Sanitize/clean data slightly
                    parsed_categories = [
                        {'label': item['label'].strip(), 'color': item['color']}
                        for item in parsed_categories_raw
                    ]
                    print(f"Successfully parsed {len(parsed_categories)} classification categories.")
                else:
                     raise ValueError("Invalid format: Expected a list of objects with 'label' and 'color' keys.")

            except (json.JSONDecodeError, ValueError) as e:
                print(f"Error processing document_classification_categories_json: {e}")
                flash(f'Error processing classification categories: {e}. Changes for categories not saved.', 'danger')
                # Keep existing categories from the database instead of overwriting with bad data
                parsed_categories = settings.get('document_classification_categories', []) # Fallback to existing

            # Enhanced Citations...
            enable_enhanced_citations = form_data.get('enable_enhanced_citations') == 'on'
            office_docs_storage_account_url = form_data.get('office_docs_storage_account_url', '').strip()
            
            # Validate that if enhanced citations are enabled, a connection string is provided
            if enable_enhanced_citations and not office_docs_storage_account_url:
                flash("Enhanced Citations cannot be enabled without providing a connection string. Feature has been disabled.", "danger")
                enable_enhanced_citations = False

            # Model JSON Parsing (Your existing logic is fine)
            gpt_model_json = form_data.get('gpt_model_json', '')
            embedding_model_json = form_data.get('embedding_model_json', '')
            image_gen_model_json = form_data.get('image_gen_model_json', '')
            try:
                gpt_model_obj = json.loads(gpt_model_json) if gpt_model_json else {'selected': [], 'all': []}
            except Exception as e:
                print(f"Error parsing gpt_model_json: {e}")
                flash('Error parsing GPT model data. Changes may not be saved.', 'warning')
                gpt_model_obj = settings.get('gpt_model', {'selected': [], 'all': []}) # Fallback
            # ... similar try/except for embedding and image models ...
            try:
                embedding_model_obj = json.loads(embedding_model_json) if embedding_model_json else {'selected': [], 'all': []}
            except Exception as e:
                print(f"Error parsing embedding_model_json: {e}")
                flash('Error parsing Embedding model data. Changes may not be saved.', 'warning')
                embedding_model_obj = settings.get('embedding_model', {'selected': [], 'all': []}) # Fallback
            try:
                image_gen_model_obj = json.loads(image_gen_model_json) if image_gen_model_json else {'selected': [], 'all': []}
            except Exception as e:
                print(f"Error parsing image_gen_model_json: {e}")
                flash('Error parsing Image Gen model data. Changes may not be saved.', 'warning')
                image_gen_model_obj = settings.get('image_gen_model', {'selected': [], 'all': []}) # Fallback

            # --- Extract banner fields from form_data ---
            classification_banner_enabled = form_data.get('classification_banner_enabled') == 'on'
            classification_banner_text = form_data.get('classification_banner_text', '').strip()
            classification_banner_color = form_data.get('classification_banner_color', '#ffc107').strip()

            # --- Application Insights Logging Toggle ---
            enable_appinsights_global_logging = form_data.get('enable_appinsights_global_logging') == 'on'

            # --- Construct new_settings Dictionary ---
            new_settings = {
                # Logging
                'enable_appinsights_global_logging': enable_appinsights_global_logging,
                # General
                'app_title': app_title,
                'show_logo': form_data.get('show_logo') == 'on',
                'hide_app_title': form_data.get('hide_app_title') == 'on',
                'custom_logo_base64': settings.get('custom_logo_base64', ''),
                'logo_version': settings.get('logo_version', 1),
                'custom_favicon_base64': settings.get('custom_favicon_base64', ''),
                'favicon_version': settings.get('favicon_version', 1),
                'landing_page_text': form_data.get('landing_page_text', ''),
                'landing_page_alignment': form_data.get('landing_page_alignment', 'left'),
                'enable_dark_mode_default': form_data.get('enable_dark_mode_default') == 'on',
<<<<<<< HEAD
=======
                'enable_health_check': form_data.get('enable_health_check') == 'on',
>>>>>>> 1ecda3b6
                'enable_semantic_kernel': form_data.get('enable_semantic_kernel') == 'on',
                'per_user_semantic_kernel': form_data.get('per_user_semantic_kernel') == 'on',

                # GPT (Direct & APIM)
                'enable_gpt_apim': form_data.get('enable_gpt_apim') == 'on',
                'azure_openai_gpt_endpoint': form_data.get('azure_openai_gpt_endpoint', '').strip(),
                'azure_openai_gpt_api_version': form_data.get('azure_openai_gpt_api_version', '').strip(),
                'azure_openai_gpt_authentication_type': form_data.get('azure_openai_gpt_authentication_type', 'key'),
                'azure_openai_gpt_subscription_id': form_data.get('azure_openai_gpt_subscription_id', '').strip(),
                'azure_openai_gpt_resource_group': form_data.get('azure_openai_gpt_resource_group', '').strip(),
                'azure_openai_gpt_key': form_data.get('azure_openai_gpt_key', '').strip(), # Consider encryption/decryption here if needed
                'gpt_model': gpt_model_obj,
                'azure_apim_gpt_endpoint': form_data.get('azure_apim_gpt_endpoint', '').strip(),
                'azure_apim_gpt_subscription_key': form_data.get('azure_apim_gpt_subscription_key', '').strip(),
                'azure_apim_gpt_deployment': form_data.get('azure_apim_gpt_deployment', '').strip(),
                'azure_apim_gpt_api_version': form_data.get('azure_apim_gpt_api_version', '').strip(),

                # Embeddings (Direct & APIM)
                'enable_embedding_apim': form_data.get('enable_embedding_apim') == 'on',
                'azure_openai_embedding_endpoint': form_data.get('azure_openai_embedding_endpoint', '').strip(),
                'azure_openai_embedding_api_version': form_data.get('azure_openai_embedding_api_version', '').strip(),
                'azure_openai_embedding_authentication_type': form_data.get('azure_openai_embedding_authentication_type', 'key'),
                'azure_openai_embedding_subscription_id': form_data.get('azure_openai_embedding_subscription_id', '').strip(),
                'azure_openai_embedding_resource_group': form_data.get('azure_openai_embedding_resource_group', '').strip(),
                'azure_openai_embedding_key': form_data.get('azure_openai_embedding_key', '').strip(),
                'embedding_model': embedding_model_obj,
                'azure_apim_embedding_endpoint': form_data.get('azure_apim_embedding_endpoint', '').strip(),
                'azure_apim_embedding_subscription_key': form_data.get('azure_apim_embedding_subscription_key', '').strip(),
                'azure_apim_embedding_deployment': form_data.get('azure_apim_embedding_deployment', '').strip(),
                'azure_apim_embedding_api_version': form_data.get('azure_apim_embedding_api_version', '').strip(),

                # Image Gen (Direct & APIM)
                'enable_image_generation': form_data.get('enable_image_generation') == 'on',
                'enable_image_gen_apim': form_data.get('enable_image_gen_apim') == 'on',
                'azure_openai_image_gen_endpoint': form_data.get('azure_openai_image_gen_endpoint', '').strip(),
                'azure_openai_image_gen_api_version': form_data.get('azure_openai_image_gen_api_version', '').strip(),
                'azure_openai_image_gen_authentication_type': form_data.get('azure_openai_image_gen_authentication_type', 'key'),
                'azure_openai_image_gen_subscription_id': form_data.get('azure_openai_image_gen_subscription_id', '').strip(),
                'azure_openai_image_gen_resource_group': form_data.get('azure_openai_image_gen_resource_group', '').strip(),
                'azure_openai_image_gen_key': form_data.get('azure_openai_image_gen_key', '').strip(),
                'image_gen_model': image_gen_model_obj,
                'azure_apim_image_gen_endpoint': form_data.get('azure_apim_image_gen_endpoint', '').strip(),
                'azure_apim_image_gen_subscription_key': form_data.get('azure_apim_image_gen_subscription_key', '').strip(),
                'azure_apim_image_gen_deployment': form_data.get('azure_apim_image_gen_deployment', '').strip(),
                'azure_apim_image_gen_api_version': form_data.get('azure_apim_image_gen_api_version', '').strip(),

                # Redis Cache
                'enable_redis_cache': form_data.get('enable_redis_cache') == 'on',
                'redis_url': form_data.get('redis_url', '').strip(),
                'redis_key': form_data.get('redis_key', '').strip(),
                'redis_auth_type': form_data.get('redis_auth_type', '').strip(),

                # Workspaces
                'enable_user_workspace': form_data.get('enable_user_workspace') == 'on',
                'enable_group_workspaces': form_data.get('enable_group_workspaces') == 'on',
                'enable_file_processing_logs': form_data.get('enable_file_processing_logs') == 'on',
                'require_member_of_create_group': require_member_of_create_group, # ADDE

                # Multimedia & Metadata
                'enable_video_file_support': enable_video_file_support,
                'enable_audio_file_support': enable_audio_file_support,
                'enable_extract_meta_data': enable_extract_meta_data,
                'enable_summarize_content_history_for_search': form_data.get('enable_summarize_content_history_for_search') == 'on',
                'enable_summarize_content_history_beyond_conversation_history_limit': form_data.get('enable_summarize_content_history_beyond_conversation_history_limit') == 'on',
                'number_of_historical_messages_to_summarize': int(form_data.get('number_of_historical_messages_to_summarize', 10)),
                
                # *** Document Classification ***
                'enable_document_classification': enable_document_classification,
                'document_classification_categories': parsed_categories, # Store the PARSED LIST

                # Enhanced Citations
                'enable_enhanced_citations': enable_enhanced_citations,
                'enable_enhanced_citations_mount': form_data.get('enable_enhanced_citations_mount') == 'on' and enable_enhanced_citations,
                'enhanced_citations_mount': form_data.get('enhanced_citations_mount', '/view_documents').strip(),
                'office_docs_storage_account_url': office_docs_storage_account_url,
                'office_docs_authentication_type': form_data.get('office_docs_authentication_type', 'key'),
                'office_docs_key': form_data.get('office_docs_key', '').strip(),
                'video_files_storage_account_url': form_data.get('video_files_storage_account_url', '').strip(),
                'video_files_authentication_type': form_data.get('video_files_authentication_type', 'key'),
                'video_files_key': form_data.get('video_files_key', '').strip(),
                'audio_files_storage_account_url': form_data.get('audio_files_storage_account_url', '').strip(),
                'audio_files_authentication_type': form_data.get('audio_files_authentication_type', 'key'),
                'audio_files_key': form_data.get('audio_files_key', '').strip(),

                # Safety (Content Safety Direct & APIM)
                'enable_content_safety': form_data.get('enable_content_safety') == 'on',
                'content_safety_endpoint': form_data.get('content_safety_endpoint', '').strip(),
                'content_safety_key': form_data.get('content_safety_key', '').strip(),
                'content_safety_authentication_type': form_data.get('content_safety_authentication_type', 'key'),
                'enable_content_safety_apim': form_data.get('enable_content_safety_apim') == 'on',
                'azure_apim_content_safety_endpoint': form_data.get('azure_apim_content_safety_endpoint', '').strip(),
                'azure_apim_content_safety_subscription_key': form_data.get('azure_apim_content_safety_subscription_key', '').strip(),
                'require_member_of_safety_violation_admin': require_member_of_safety_violation_admin, # ADDED
                'require_member_of_feedback_admin': require_member_of_feedback_admin, # ADDED

                # Feedback & Archiving
                'enable_user_feedback': form_data.get('enable_user_feedback') == 'on',
                'enable_conversation_archiving': form_data.get('enable_conversation_archiving') == 'on',

                # Search (Web Search Direct & APIM)
                'enable_web_search': form_data.get('enable_web_search') == 'on',
                'bing_search_key': form_data.get('bing_search_key', '').strip(),
                'enable_web_search_apim': form_data.get('enable_web_search_apim') == 'on',
                'azure_apim_web_search_endpoint': form_data.get('azure_apim_web_search_endpoint', '').strip(),
                'azure_apim_web_search_subscription_key': form_data.get('azure_apim_web_search_subscription_key', '').strip(),

                # Search (AI Search Direct & APIM)
                'azure_ai_search_endpoint': form_data.get('azure_ai_search_endpoint', '').strip(),
                'azure_ai_search_key': form_data.get('azure_ai_search_key', '').strip(),
                'azure_ai_search_authentication_type': form_data.get('azure_ai_search_authentication_type', 'key'),
                'enable_ai_search_apim': form_data.get('enable_ai_search_apim') == 'on',
                'azure_apim_ai_search_endpoint': form_data.get('azure_apim_ai_search_endpoint', '').strip(),
                'azure_apim_ai_search_subscription_key': form_data.get('azure_apim_ai_search_subscription_key', '').strip(),

                # Extract (Doc Intelligence Direct & APIM)
                'azure_document_intelligence_endpoint': form_data.get('azure_document_intelligence_endpoint', '').strip(),
                'azure_document_intelligence_key': form_data.get('azure_document_intelligence_key', '').strip(),
                'azure_document_intelligence_authentication_type': form_data.get('azure_document_intelligence_authentication_type', 'key'),
                'enable_document_intelligence_apim': form_data.get('enable_document_intelligence_apim') == 'on',
                'azure_apim_document_intelligence_endpoint': form_data.get('azure_apim_document_intelligence_endpoint', '').strip(),
                'azure_apim_document_intelligence_subscription_key': form_data.get('azure_apim_document_intelligence_subscription_key', '').strip(),

                # Other
                'max_file_size_mb': max_file_size_mb,
                'conversation_history_limit': conversation_history_limit,
                'default_system_prompt': form_data.get('default_system_prompt', '').strip(),

                # Video file settings with Azure Video Indexer Settings
                'video_indexer_endpoint': form_data.get('video_indexer_endpoint', 'https://api.videoindexer.ai').strip(),
                'video_indexer_location': form_data.get('video_indexer_location', '').strip(),
                'video_indexer_account_id': form_data.get('video_indexer_account_id', '').strip(),
                'video_indexer_api_key': form_data.get('video_indexer_api_key', '').strip(),
                'video_indexer_resource_group': form_data.get('video_indexer_resource_group', '').strip(),
                'video_indexer_subscription_id': form_data.get('video_indexer_subscription_id', '').strip(),
                'video_indexer_account_name': form_data.get('video_indexer_account_name', '').strip(),
                'video_indexer_arm_api_version': form_data.get('video_indexer_arm_api_version', '2021-11-10-preview').strip(),
                'video_index_timeout': int(form_data.get('video_index_timeout', 600)),

                # Audio file settings with Azure speech service
                'speech_service_endpoint': form_data.get('speech_service_endpoint', '').strip(),
                'speech_service_location': form_data.get('speech_service_location', '').strip(),
                'speech_service_locale': form_data.get('speech_service_locale', '').strip(),
                'speech_service_key': form_data.get('speech_service_key', '').strip(),

                'metadata_extraction_model': form_data.get('metadata_extraction_model', '').strip(),

                # --- Banner fields ---
                'classification_banner_enabled': classification_banner_enabled,
                'classification_banner_text': classification_banner_text,
                'classification_banner_color': classification_banner_color,
            }
            
            logo_file = request.files.get('logo_file')
            if logo_file and allowed_file(logo_file.filename, ALLOWED_EXTENSIONS_IMG):
                try:
                    # 1) Read file fully into memory:
                    file_bytes = logo_file.read()
                    add_file_task_to_file_processing_log(
                        document_id='Image_Upload', # Placeholder if needed
                        user_id='New_image',
                        content=f"Logo file uploaded: {logo_file.filename}"
                    )

                    # 3) Load into Pillow from the original bytes for processing
                    in_memory_for_process = BytesIO(file_bytes) # Use original bytes
                    img = Image.open(in_memory_for_process)
                    
                    add_file_task_to_file_processing_log(
                        document_id='Image_Upload', # Placeholder if needed
                        user_id='New_image',
                        content=f"Loaded image for processing: {logo_file.filename}"
                    )

                    # Ensure image mode is compatible (e.g., convert palette modes)
                    if img.mode == 'P':
                        img = img.convert('RGBA')
                    elif img.mode != 'RGB' and img.mode != 'RGBA':
                         img = img.convert('RGB')

                    add_file_task_to_file_processing_log(
                        document_id='Image_Upload', # Placeholder if needed
                        user_id='New_image',
                        content=f"Converted image mode for processing: {logo_file.filename} (mode: {img.mode})"
                    )

                    # 4) Resize to height=100
                    w, h = img.size
                    if h > 100:
                        aspect = w / h
                        new_height = 100
                        new_width = int(aspect * new_height)
                        # Use LANCZOS (previously ANTIALIAS) for resizing
                        img = img.resize((new_width, new_height), Image.Resampling.LANCZOS)

                    add_file_task_to_file_processing_log(
                        document_id='Image_Upload', # Placeholder if needed
                        user_id='New_image',
                        content=f"Resized image for processing: {logo_file.filename} (new size: {img.size})"
                    )

                    # 5) Convert to PNG in-memory
                    img_bytes_io = BytesIO()
                    img.save(img_bytes_io, format='PNG')
                    png_data = img_bytes_io.getvalue()

                    add_file_task_to_file_processing_log(
                        document_id='Image_Upload', # Placeholder if needed
                        user_id='New_image',
                        content=f"Converted image to PNG for processing: {logo_file.filename}"
                    )

                    # 6) Turn to base64
                    base64_str = base64.b64encode(png_data).decode('utf-8')

                    add_file_task_to_file_processing_log(
                        document_id='Image_Upload', # Placeholder if needed
                        user_id='New_image',
                        content=f"Converted image to base64 for processing: {base64_str}"
                    )

                    # ****** CHANGE HERE: Update only on success *****
                    new_settings['custom_logo_base64'] = base64_str

                    current_version = settings.get('logo_version', 1) # Get version from settings loaded at start
                    new_settings['logo_version'] = current_version + 1 # Increment
                    new_logo_processed = True


                except Exception as e:
                    print(f"Error processing logo file: {e}") # Log the error for debugging
                    flash(f"Error processing logo file: {e}. Existing logo preserved.", "danger")
                    # On error, new_settings['custom_logo_base64'] keeps its initial value (the old logo)

            # Process favicon file upload
            favicon_file = request.files.get('favicon_file')
            if favicon_file and allowed_file(favicon_file.filename, ALLOWED_EXTENSIONS_IMG):
                try:
                    # 1) Read file fully into memory:
                    file_bytes = favicon_file.read()
                    add_file_task_to_file_processing_log(
                        document_id='Image_Upload', # Placeholder if needed
                        user_id='New_image',
                        content=f"Favicon file uploaded: {favicon_file.filename}"
                    )

                    # 2) Load into Pillow from the original bytes for processing
                    in_memory_for_process = BytesIO(file_bytes) # Use original bytes
                    img = Image.open(in_memory_for_process)
                    
                    add_file_task_to_file_processing_log(
                        document_id='Image_Upload', # Placeholder if needed
                        user_id='New_image',
                        content=f"Loaded favicon image for processing: {favicon_file.filename}"
                    )

                    # 3) Ensure image mode is compatible (e.g., convert palette modes)
                    if img.mode == 'P':
                        img = img.convert('RGBA')
                    elif img.mode != 'RGB' and img.mode != 'RGBA':
                         img = img.convert('RGB')

                    add_file_task_to_file_processing_log(
                        document_id='Image_Upload', # Placeholder if needed
                        user_id='New_image',
                        content=f"Converted favicon image mode for processing: {favicon_file.filename} (mode: {img.mode})"
                    )

                    # 4) Resize to appropriate favicon size (16x16 or 32x32)
                    img = img.resize((32, 32), Image.Resampling.LANCZOS)

                    add_file_task_to_file_processing_log(
                        document_id='Image_Upload', # Placeholder if needed
                        user_id='New_image',
                        content=f"Resized favicon image for processing: {favicon_file.filename} (new size: {img.size})"
                    )

                    # 5) Convert to ICO in-memory
                    img_bytes_io = BytesIO()
                    img.save(img_bytes_io, format='ICO')
                    ico_data = img_bytes_io.getvalue()

                    add_file_task_to_file_processing_log(
                        document_id='Image_Upload', # Placeholder if needed
                        user_id='New_image',
                        content=f"Converted favicon image to ICO for processing: {favicon_file.filename}"
                    )

                    # 6) Turn to base64
                    base64_str = base64.b64encode(ico_data).decode('utf-8')

                    add_file_task_to_file_processing_log(
                        document_id='Image_Upload', # Placeholder if needed
                        user_id='New_image',
                        content=f"Converted favicon image to base64 for processing: {base64_str}"
                    )

                    # Update only on success
                    new_settings['custom_favicon_base64'] = base64_str

                    current_version = settings.get('favicon_version', 1) # Get version from settings loaded at start
                    new_settings['favicon_version'] = current_version + 1 # Increment

                except Exception as e:
                    print(f"Error processing favicon file: {e}") # Log the error for debugging
                    flash(f"Error processing favicon file: {e}. Existing favicon preserved.", "danger")
                    # On error, new_settings['custom_favicon_base64'] keeps its initial value (the old favicon)

            # --- Update settings in DB ---
            # new_settings now contains either the new logo/favicon base64 or the original ones
            if update_settings(new_settings):
                flash("Admin settings updated successfully.", "success")
                # Reconfigure Application Insights logging immediately if the setting changed
                from functions_appinsights import setup_appinsights_logging
                setup_appinsights_logging(get_settings())
                # Ensure static file is created/updated *after* successful DB save
                # Pass the *just saved* data (or fetch fresh) to ensure consistency
                updated_settings_for_file = get_settings() # Fetch fresh to be safe
                if updated_settings_for_file:
                    ensure_custom_logo_file_exists(app, updated_settings_for_file)
                    ensure_custom_favicon_file_exists(app, updated_settings_for_file)
                else:
                    print("ERROR: Could not fetch settings after update to ensure logo/favicon files.")

            else:
                flash("Failed to update admin settings.", "danger")


            # Redirect back to settings page
            return redirect(url_for('admin_settings'))

        # Fallback if not GET or POST (shouldn't happen with standard routing)
        return redirect(url_for('admin_settings'))<|MERGE_RESOLUTION|>--- conflicted
+++ resolved
@@ -303,10 +303,7 @@
                 'landing_page_text': form_data.get('landing_page_text', ''),
                 'landing_page_alignment': form_data.get('landing_page_alignment', 'left'),
                 'enable_dark_mode_default': form_data.get('enable_dark_mode_default') == 'on',
-<<<<<<< HEAD
-=======
                 'enable_health_check': form_data.get('enable_health_check') == 'on',
->>>>>>> 1ecda3b6
                 'enable_semantic_kernel': form_data.get('enable_semantic_kernel') == 'on',
                 'per_user_semantic_kernel': form_data.get('per_user_semantic_kernel') == 'on',
 
