# config.py
import logging
import os
import requests
import uuid
import tempfile
import json
import time
import threading
import random
import base64
import markdown2
import re
import docx
import fitz # PyMuPDF
import math
import mimetypes
import openpyxl
import xlrd
import traceback
import subprocess
import ffmpeg_binaries as ffmpeg_bin
ffmpeg_bin.init()
import ffmpeg as ffmpeg_py
import glob
import jwt
import pandas

# Add dotenv import
from dotenv import load_dotenv

from flask import (
    Flask, 
    flash, 
    request, 
    jsonify, 
    render_template, 
    redirect, 
    url_for, 
    session, 
    send_from_directory, 
    send_file, 
    Markup,
    current_app
)
from werkzeug.utils import secure_filename
from datetime import datetime, timezone, timedelta
from functools import wraps
from msal import ConfidentialClientApplication, SerializableTokenCache
from flask_session import Session
from uuid import uuid4
from threading import Thread
from openai import AzureOpenAI, RateLimitError
from cryptography.fernet import Fernet, InvalidToken
from urllib.parse import quote
from flask_executor import Executor
from bs4 import BeautifulSoup
from langchain_text_splitters import (
    RecursiveCharacterTextSplitter,
    MarkdownHeaderTextSplitter,
    RecursiveJsonSplitter
)
from PIL import Image
from io import BytesIO
from typing import List

from azure.cosmos import CosmosClient, PartitionKey, exceptions
from azure.cosmos.exceptions import CosmosResourceNotFoundError
from azure.core.credentials import AzureKeyCredential
from azure.ai.documentintelligence import DocumentIntelligenceClient
from azure.ai.formrecognizer import DocumentAnalysisClient
from azure.search.documents import SearchClient, IndexDocumentsBatch
from azure.search.documents.models import VectorizedQuery
from azure.search.documents.indexes import SearchIndexClient
from azure.search.documents.indexes.models import SearchIndex, SearchField, SearchFieldDataType
from azure.core.exceptions import AzureError, ResourceNotFoundError, HttpResponseError, ServiceRequestError
from azure.core.polling import LROPoller
from azure.mgmt.cognitiveservices import CognitiveServicesManagementClient
from azure.identity import ClientSecretCredential, DefaultAzureCredential, get_bearer_token_provider, AzureAuthorityHosts
from azure.ai.contentsafety import ContentSafetyClient
from azure.ai.contentsafety.models import AnalyzeTextOptions, TextCategory
from azure.storage.blob import BlobServiceClient, generate_blob_sas, BlobSasPermissions

# Load environment variables from .env file
load_dotenv()

app = Flask(__name__)

app.config['EXECUTOR_TYPE'] = 'thread'
app.config['EXECUTOR_MAX_WORKERS'] = 30
executor = Executor()
executor.init_app(app)
app.config['SESSION_TYPE'] = 'filesystem'
<<<<<<< HEAD

app.config['VERSION'] = '0.219.009'

=======
app.config['VERSION'] = "0.224.112"
>>>>>>> 1f12b32e


Session(app)

CLIENTS = {}
CLIENTS_LOCK = threading.Lock()

ALLOWED_EXTENSIONS = {
    'txt', 'pdf', 'docx', 'xlsx', 'xls', 'csv', 'pptx', 'html', 'jpg', 'jpeg', 'png', 'bmp', 'tiff', 'tif', 'heif', 'md', 'json', 
    'mp4', 'mov', 'avi', 'mkv', 'flv', 'mxf', 'gxf', 'ts', 'ps', '3gp', '3gpp', 'mpg', 'wmv', 'asf', 'm4a', 'm4v', 'isma', 'ismv', 
    'dvr-ms', 'wav'
}
ALLOWED_EXTENSIONS_IMG = {'png', 'jpg', 'jpeg'}
MAX_CONTENT_LENGTH = 5000 * 1024 * 1024  # 5000 MB AKA 5 GB

# Add Support for Custom Azure Environments
CUSTOM_GRAPH_URL_VALUE = os.getenv("CUSTOM_GRAPH_URL_VALUE", "")
CUSTOM_IDENTITY_URL_VALUE = os.getenv("CUSTOM_IDENTITY_URL_VALUE", "")
CUSTOM_RESOURCE_MANAGER_URL_VALUE = os.getenv("CUSTOM_RESOURCE_MANAGER_URL_VALUE", "")
CUSTOM_BLOB_STORAGE_URL_VALUE = os.getenv("CUSTOM_BLOB_STORAGE_URL_VALUE", "")
CUSTOM_COGNITIVE_SERVICES_URL_VALUE = os.getenv("CUSTOM_COGNITIVE_SERVICES_URL_VALUE", "")
CUSTOM_SEARCH_RESOURCE_MANAGER_URL_VALUE = os.getenv("CUSTOM_SEARCH_RESOURCE_MANAGER_URL_VALUE", "")


# Azure AD Configuration
CLIENT_ID = os.getenv("CLIENT_ID")
APP_URI = f"api://{CLIENT_ID}"
CLIENT_SECRET = os.getenv("MICROSOFT_PROVIDER_AUTHENTICATION_SECRET")
TENANT_ID = os.getenv("TENANT_ID")
SCOPE = ["User.Read", "User.ReadBasic.All", "People.Read.All", "Group.Read.All"] # Adjust scope according to your needs
MICROSOFT_PROVIDER_AUTHENTICATION_SECRET = os.getenv("MICROSOFT_PROVIDER_AUTHENTICATION_SECRET")
LOGIN_REDIRECT_URL = os.getenv("LOGIN_REDIRECT_URL")
HOME_REDIRECT_URL = os.getenv("HOME_REDIRECT_URL")  # Front Door URL for home page

OIDC_METADATA_URL = f"https://login.microsoftonline.com/{TENANT_ID}/v2.0/.well-known/openid-configuration"
AZURE_ENVIRONMENT = os.getenv("AZURE_ENVIRONMENT", "public") # public, usgovernment, custom

if AZURE_ENVIRONMENT == "custom":
    AUTHORITY = f"{CUSTOM_IDENTITY_URL_VALUE}/{TENANT_ID}"
else:
    AUTHORITY = f"https://login.microsoftonline.us/{TENANT_ID}"

WORD_CHUNK_SIZE = 400

if AZURE_ENVIRONMENT == "usgovernment":
    OIDC_METADATA_URL = f"https://login.microsoftonline.us/{TENANT_ID}/v2.0/.well-known/openid-configuration"
    resource_manager = "https://management.usgovcloudapi.net"
    authority = AzureAuthorityHosts.AZURE_GOVERNMENT
    credential_scopes=[resource_manager + "/.default"]
    cognitive_services_scope = "https://cognitiveservices.azure.us/.default"
    search_resource_manager = "https://search.azure.us"
elif AZURE_ENVIRONMENT == "custom":
    resource_manager = CUSTOM_RESOURCE_MANAGER_URL_VALUE
    authority = CUSTOM_IDENTITY_URL_VALUE
    credential_scopes=[resource_manager + "/.default"]
    cognitive_services_scope = CUSTOM_COGNITIVE_SERVICES_URL_VALUE  
    search_resource_manager = CUSTOM_SEARCH_RESOURCE_MANAGER_URL_VALUE
else:
    OIDC_METADATA_URL = f"https://login.microsoftonline.com/{TENANT_ID}/v2.0/.well-known/openid-configuration"
    resource_manager = "https://management.azure.com"
    authority = AzureAuthorityHosts.AZURE_PUBLIC_CLOUD
    credential_scopes=[resource_manager + "/.default"]
    cognitive_services_scope = "https://cognitiveservices.azure.com/.default"

bing_search_endpoint = "https://api.bing.microsoft.com/"

storage_account_user_documents_container_name = "user-documents"
storage_account_group_documents_container_name = "group-documents"
storage_account_public_documents_container_name = "public-documents"

# Initialize Azure Cosmos DB client
cosmos_endpoint = os.getenv("AZURE_COSMOS_ENDPOINT")
cosmos_key = os.getenv("AZURE_COSMOS_KEY")
cosmos_authentication_type = os.getenv("AZURE_COSMOS_AUTHENTICATION_TYPE", "key") #key or managed_identity

if cosmos_authentication_type == "managed_identity":
    cosmos_client = CosmosClient(cosmos_endpoint, credential=DefaultAzureCredential(), consistency_level="Session")
else:
    cosmos_client = CosmosClient(cosmos_endpoint, cosmos_key, consistency_level="Session")

cosmos_database_name = "SimpleChat"
cosmos_database = cosmos_client.create_database_if_not_exists(cosmos_database_name)

cosmos_conversations_container_name = "conversations"
cosmos_conversations_container = cosmos_database.create_container_if_not_exists(
    id=cosmos_conversations_container_name,
    partition_key=PartitionKey(path="/id")
)

cosmos_messages_container_name = "messages"
cosmos_messages_container = cosmos_database.create_container_if_not_exists(
    id=cosmos_messages_container_name,
    partition_key=PartitionKey(path="/conversation_id")
)


cosmos_settings_container_name = "settings"
cosmos_settings_container = cosmos_database.create_container_if_not_exists(
    id=cosmos_settings_container_name,
    partition_key=PartitionKey(path="/id")
)

cosmos_groups_container_name = "groups"
cosmos_groups_container = cosmos_database.create_container_if_not_exists(
    id=cosmos_groups_container_name,
    partition_key=PartitionKey(path="/id")
)

cosmos_public_workspaces_container_name = "public_workspaces"
cosmos_public_workspaces_container = cosmos_database.create_container_if_not_exists(
    id=cosmos_public_workspaces_container_name,
    partition_key=PartitionKey(path="/id")
)

cosmos_user_documents_container_name = "documents"
cosmos_user_documents_container = cosmos_database.create_container_if_not_exists(
    id=cosmos_user_documents_container_name,
    partition_key=PartitionKey(path="/id")
)

cosmos_group_documents_container_name = "group_documents"
cosmos_group_documents_container = cosmos_database.create_container_if_not_exists(
    id=cosmos_group_documents_container_name,
    partition_key=PartitionKey(path="/id")
)

cosmos_public_documents_container_name = "public_documents"
cosmos_public_documents_container = cosmos_database.create_container_if_not_exists(
    id=cosmos_public_documents_container_name,
    partition_key=PartitionKey(path="/id")
)

cosmos_user_settings_container_name = "user_settings"
cosmos_user_settings_container = cosmos_database.create_container_if_not_exists(
    id=cosmos_user_settings_container_name,
    partition_key=PartitionKey(path="/id")
)

cosmos_safety_container_name = "safety"
cosmos_safety_container = cosmos_database.create_container_if_not_exists(
    id=cosmos_safety_container_name,
    partition_key=PartitionKey(path="/id")
)

cosmos_feedback_container_name = "feedback"
cosmos_feedback_container = cosmos_database.create_container_if_not_exists(
    id=cosmos_feedback_container_name,
    partition_key=PartitionKey(path="/id")
)

cosmos_archived_conversations_container_name = "archived_conversations"
cosmos_archived_conversations_container = cosmos_database.create_container_if_not_exists(
    id=cosmos_archived_conversations_container_name,
    partition_key=PartitionKey(path="/id")
)

cosmos_archived_messages_container_name = "archived_messages"
cosmos_archived_messages_container = cosmos_database.create_container_if_not_exists(
    id=cosmos_archived_messages_container_name,
    partition_key=PartitionKey(path="/conversation_id")
)

cosmos_user_prompts_container_name = "prompts"
cosmos_user_prompts_container = cosmos_database.create_container_if_not_exists(
    id=cosmos_user_prompts_container_name,
    partition_key=PartitionKey(path="/id")
)

cosmos_group_prompts_container_name = "group_prompts"
cosmos_group_prompts_container = cosmos_database.create_container_if_not_exists(
    id=cosmos_group_prompts_container_name,
    partition_key=PartitionKey(path="/id")
)

cosmos_public_prompts_container_name = "public_prompts"
cosmos_public_prompts_container = cosmos_database.create_container_if_not_exists(
    id=cosmos_public_prompts_container_name,
    partition_key=PartitionKey(path="/id")
)

cosmos_file_processing_container_name = "file_processing"
cosmos_file_processing_container = cosmos_database.create_container_if_not_exists(
    id=cosmos_file_processing_container_name,
    partition_key=PartitionKey(path="/document_id")
)

cosmos_personal_agents_container_name = "personal_agents"
cosmos_personal_agents_container = cosmos_database.create_container_if_not_exists(
    id=cosmos_personal_agents_container_name,
    partition_key=PartitionKey(path="/user_id")
)

cosmos_personal_actions_container_name = "personal_actions"
cosmos_personal_actions_container = cosmos_database.create_container_if_not_exists(
    id=cosmos_personal_actions_container_name,
    partition_key=PartitionKey(path="/user_id")
)

cosmos_file_processing_container_name = "group_messages"
cosmos_file_processing_container = cosmos_database.create_container_if_not_exists(
    id=cosmos_file_processing_container_name,
    partition_key=PartitionKey(path="/conversation_id")
)

cosmos_file_processing_container_name = "group_conversations"
cosmos_file_processing_container = cosmos_database.create_container_if_not_exists(
    id=cosmos_file_processing_container_name,
    partition_key=PartitionKey(path="/id")
)

cosmos_group_agents_container_name = "group_agents"
cosmos_group_agents_container = cosmos_database.create_container_if_not_exists(
    id=cosmos_group_agents_container_name,
    partition_key=PartitionKey(path="/group_id")
)

cosmos_group_actions_container_name = "group_actions"
cosmos_group_actions_container = cosmos_database.create_container_if_not_exists(
    id=cosmos_group_actions_container_name,
    partition_key=PartitionKey(path="/group_id")
)

cosmos_agent_facts_container_name = "agent_facts"
cosmos_agent_facts_container = cosmos_database.create_container_if_not_exists(
    id=cosmos_agent_facts_container_name,
    partition_key=PartitionKey(path="/scope_id")
)

def ensure_custom_logo_file_exists(app, settings):
    """
    If custom_logo_base64 or custom_logo_dark_base64 is present in settings, ensure the appropriate
    static files exist and reflect the current base64 data. Overwrites if necessary.
    If base64 is empty/missing, removes the corresponding file.
    """
    # Handle light mode logo
    custom_logo_b64 = settings.get('custom_logo_base64', '')
    logo_filename = 'custom_logo.png'
    logo_path = os.path.join(app.root_path, 'static', 'images', logo_filename)
    images_dir = os.path.dirname(logo_path)

    # Ensure the directory exists
    os.makedirs(images_dir, exist_ok=True)

    if not custom_logo_b64:
        # No custom logo in DB; remove the static file if it exists
        if os.path.exists(logo_path):
            try:
                os.remove(logo_path)
                print(f"Removed existing {logo_filename} as custom logo is disabled/empty.")
            except OSError as ex:
                print(f"Error removing {logo_filename}: {ex}")
    else:
        # Custom logo exists in settings, write/overwrite the file
        try:
            # Decode the current base64 string
            decoded = base64.b64decode(custom_logo_b64)

            # Write the decoded data to the file, overwriting if it exists
            with open(logo_path, 'wb') as f:
                f.write(decoded)
            print(f"Ensured {logo_filename} exists and matches current settings.")

        except (base64.binascii.Error, TypeError, OSError) as ex:
            print(f"Failed to write/overwrite {logo_filename}: {ex}")
        except Exception as ex:
            print(f"Unexpected error writing {logo_filename}: {ex}")

    # Handle dark mode logo
    custom_logo_dark_b64 = settings.get('custom_logo_dark_base64', '')
    logo_dark_filename = 'custom_logo_dark.png'
    logo_dark_path = os.path.join(app.root_path, 'static', 'images', logo_dark_filename)

    if not custom_logo_dark_b64:
        # No custom dark logo in DB; remove the static file if it exists
        if os.path.exists(logo_dark_path):
            try:
                os.remove(logo_dark_path)
                print(f"Removed existing {logo_dark_filename} as custom dark logo is disabled/empty.")
            except OSError as ex:
                print(f"Error removing {logo_dark_filename}: {ex}")
    else:
        # Custom dark logo exists in settings, write/overwrite the file
        try:
            # Decode the current base64 string
            decoded = base64.b64decode(custom_logo_dark_b64)

            # Write the decoded data to the file, overwriting if it exists
            with open(logo_dark_path, 'wb') as f:
                f.write(decoded)
            print(f"Ensured {logo_dark_filename} exists and matches current settings.")

        except (base64.binascii.Error, TypeError, OSError) as ex:
            print(f"Failed to write/overwrite {logo_dark_filename}: {ex}")
        except Exception as ex:
            print(f"Unexpected error writing {logo_dark_filename}: {ex}")

def ensure_custom_favicon_file_exists(app, settings):
    """
    If custom_favicon_base64 is present in settings, ensure static/images/favicon.ico
    exists and reflects the current base64 data. Overwrites if necessary.
    If base64 is empty/missing, uses the default favicon.
    """
    custom_favicon_b64 = settings.get('custom_favicon_base64', '')
    # Ensure the filename is consistent
    favicon_filename = 'favicon.ico'
    favicon_path = os.path.join(app.root_path, 'static', 'images', favicon_filename)
    images_dir = os.path.dirname(favicon_path)

    # Ensure the directory exists
    os.makedirs(images_dir, exist_ok=True)

    if not custom_favicon_b64:
        # No custom favicon in DB; no need to remove the static file as we want to keep the default
        return

    # Custom favicon exists in settings, write/overwrite the file
    try:
        # Decode the current base64 string
        decoded = base64.b64decode(custom_favicon_b64)

        # Write the decoded data to the file, overwriting if it exists
        with open(favicon_path, 'wb') as f:
            f.write(decoded)
        print(f"Ensured {favicon_filename} exists and matches current settings.")

    except (base64.binascii.Error, TypeError, OSError) as ex: # Catch specific errors
        print(f"Failed to write/overwrite {favicon_filename}: {ex}")
    except Exception as ex: # Catch any other unexpected errors
         print(f"Unexpected error during favicon file write for {favicon_filename}: {ex}")

def initialize_clients(settings):
    """
    Initialize/re-initialize all your clients based on the provided settings.
    Store them in a global dictionary so they're accessible throughout the app.
    """
    with CLIENTS_LOCK:
        form_recognizer_endpoint = settings.get("azure_document_intelligence_endpoint")
        form_recognizer_key = settings.get("azure_document_intelligence_key")
        enable_document_intelligence_apim = settings.get("enable_document_intelligence_apim")
        azure_apim_document_intelligence_endpoint = settings.get("azure_apim_document_intelligence_endpoint")
        azure_apim_document_intelligence_subscription_key = settings.get("azure_apim_document_intelligence_subscription_key")

        azure_ai_search_endpoint = settings.get("azure_ai_search_endpoint")
        azure_ai_search_key = settings.get("azure_ai_search_key")
        enable_ai_search_apim = settings.get("enable_ai_search_apim")
        azure_apim_ai_search_endpoint = settings.get("azure_apim_ai_search_endpoint")
        azure_apim_ai_search_subscription_key = settings.get("azure_apim_ai_search_subscription_key")

        enable_enhanced_citations = settings.get("enable_enhanced_citations")
        enable_video_file_support = settings.get("enable_video_file_support")
        enable_audio_file_support = settings.get("enable_audio_file_support")

        try:
            if enable_document_intelligence_apim:
                document_intelligence_client = DocumentIntelligenceClient(
                    endpoint=azure_apim_document_intelligence_endpoint,
                    credential=AzureKeyCredential(azure_apim_document_intelligence_subscription_key)
                )
            else:
                if settings.get("azure_document_intelligence_authentication_type") == "managed_identity":
                    if AZURE_ENVIRONMENT in ("usgovernment", "custom"):
                        document_intelligence_client = DocumentIntelligenceClient(
                            endpoint=form_recognizer_endpoint,
                            credential=DefaultAzureCredential(),
                            credential_scopes=[cognitive_services_scope],
                            api_version="2024-11-30"
                        )
                    else:
                        document_intelligence_client = DocumentIntelligenceClient(
                            endpoint=form_recognizer_endpoint,
                            credential=DefaultAzureCredential()
                        )
                else:
                    document_intelligence_client = DocumentIntelligenceClient(
                        endpoint=form_recognizer_endpoint,
                        credential=AzureKeyCredential(form_recognizer_key)
                    )
            CLIENTS["document_intelligence_client"] = document_intelligence_client
        except Exception as e:
            print(f"Failed to initialize Document Intelligence client: {e}")

        try:
            if enable_ai_search_apim:
                search_client_user = SearchClient(
                    endpoint=azure_apim_ai_search_endpoint,
                    index_name="simplechat-user-index",
                    credential=AzureKeyCredential(azure_apim_ai_search_subscription_key)
                )
                search_client_group = SearchClient(
                    endpoint=azure_apim_ai_search_endpoint,
                    index_name="simplechat-group-index",
                    credential=AzureKeyCredential(azure_apim_ai_search_subscription_key)
                )
                search_client_public = SearchClient(
                    endpoint=azure_apim_ai_search_endpoint,
                    index_name="simplechat-public-index",
                    credential=AzureKeyCredential(azure_apim_ai_search_subscription_key)
                )
            else:
                if settings.get("azure_ai_search_authentication_type") == "managed_identity":
                    if AZURE_ENVIRONMENT in ("usgovernment", "custom"):
                        search_client_user = SearchClient(
                            endpoint=azure_ai_search_endpoint,
                            index_name="simplechat-user-index",
                            credential=DefaultAzureCredential(),
                            audience=search_resource_manager
                        )
                        search_client_group = SearchClient(
                            endpoint=azure_ai_search_endpoint,
                            index_name="simplechat-group-index",
                            credential=DefaultAzureCredential(),
                            audience=search_resource_manager
                        )
                        search_client_public = SearchClient(
                            endpoint=azure_ai_search_endpoint,
                            index_name="simplechat-public-index",
                            credential=DefaultAzureCredential(),
                            audience=search_resource_manager
                        )
                    else:
                        search_client_user = SearchClient(
                            endpoint=azure_ai_search_endpoint,
                            index_name="simplechat-user-index",
                            credential=DefaultAzureCredential()
                        )
                        search_client_group = SearchClient(
                            endpoint=azure_ai_search_endpoint,
                            index_name="simplechat-group-index",
                            credential=DefaultAzureCredential()
                        )
                        search_client_public = SearchClient(
                            endpoint=azure_ai_search_endpoint,
                            index_name="simplechat-public-index",
                            credential=DefaultAzureCredential()
                        )
                else:
                    search_client_user = SearchClient(
                        endpoint=azure_ai_search_endpoint,
                        index_name="simplechat-user-index",
                        credential=AzureKeyCredential(azure_ai_search_key)
                    )
                    search_client_group = SearchClient(
                        endpoint=azure_ai_search_endpoint,
                        index_name="simplechat-group-index",
                        credential=AzureKeyCredential(azure_ai_search_key)
                    )
                    search_client_public = SearchClient(
                        endpoint=azure_ai_search_endpoint,
                        index_name="simplechat-public-index",
                        credential=AzureKeyCredential(azure_ai_search_key)
                    )
            CLIENTS["search_client_user"] = search_client_user
            CLIENTS["search_client_group"] = search_client_group
            CLIENTS["search_client_public"] = search_client_public
        except Exception as e:
            print(f"Failed to initialize Search clients: {e}")

        if settings.get("enable_content_safety"):
            safety_endpoint = settings.get("content_safety_endpoint", "")
            safety_key = settings.get("content_safety_key", "")
            enable_content_safety_apim = settings.get("enable_content_safety_apim")
            azure_apim_content_safety_endpoint = settings.get("azure_apim_content_safety_endpoint")
            azure_apim_content_safety_subscription_key = settings.get("azure_apim_content_safety_subscription_key")

            if safety_endpoint and safety_key:
                try:
                    if enable_content_safety_apim:
                        content_safety_client = ContentSafetyClient(
                            endpoint=azure_apim_content_safety_endpoint,
                            credential=AzureKeyCredential(azure_apim_content_safety_subscription_key)
                        )
                    else:
                        if settings.get("content_safety_authentication_type") == "managed_identity":
                            if AZURE_ENVIRONMENT in ("usgovernment", "custom"):
                                content_safety_client = ContentSafetyClient(
                                    endpoint=safety_endpoint,
                                    credential=DefaultAzureCredential(),
                                    credential_scopes=[cognitive_services_scope]
                                )
                            else:
                                content_safety_client = ContentSafetyClient(
                                    endpoint=safety_endpoint,
                                    credential=DefaultAzureCredential()
                                )
                        else:
                            content_safety_client = ContentSafetyClient(
                                endpoint=safety_endpoint,
                                credential=AzureKeyCredential(safety_key)
                            )
                    CLIENTS["content_safety_client"] = content_safety_client
                except Exception as e:
                    print(f"Failed to initialize Content Safety client: {e}")
                    CLIENTS["content_safety_client"] = None
            else:
                print("Content Safety enabled, but endpoint/key not provided.")
        else:
            if "content_safety_client" in CLIENTS:
                del CLIENTS["content_safety_client"]


        try:
            if enable_enhanced_citations:
                blob_service_client = BlobServiceClient.from_connection_string(settings.get("office_docs_storage_account_url"))
                CLIENTS["storage_account_office_docs_client"] = blob_service_client
                
                # Create containers if they don't exist
                # This addresses the issue where the application assumes containers exist
                for container_name in [
                    storage_account_user_documents_container_name, 
                    storage_account_group_documents_container_name, 
                    storage_account_public_documents_container_name
                    ]:
                    try:
                        container_client = blob_service_client.get_container_client(container_name)
                        if not container_client.exists():
                            print(f"Container '{container_name}' does not exist. Creating...")
                            container_client.create_container()
                            print(f"Container '{container_name}' created successfully.")
                        else:
                            print(f"Container '{container_name}' already exists.")
                    except Exception as container_error:
                        print(f"Error creating container {container_name}: {str(container_error)}")
        except Exception as e:
            print(f"Failed to initialize Blob Storage clients: {e}")<|MERGE_RESOLUTION|>--- conflicted
+++ resolved
@@ -91,14 +91,7 @@
 executor = Executor()
 executor.init_app(app)
 app.config['SESSION_TYPE'] = 'filesystem'
-<<<<<<< HEAD
-
-app.config['VERSION'] = '0.219.009'
-
-=======
 app.config['VERSION'] = "0.224.112"
->>>>>>> 1f12b32e
-
 
 Session(app)
 
