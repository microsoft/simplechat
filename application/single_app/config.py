# config.py
import logging
import os
import requests
import uuid
import tempfile
import json
import time
import threading
import random
import base64
import markdown2
import re
import docx
import fitz # PyMuPDF
import math
import mimetypes
import openpyxl
import xlrd
import traceback
import subprocess
import ffmpeg_binaries as ffmpeg_bin
ffmpeg_bin.init()
import ffmpeg as ffmpeg_py
import glob
import jwt
import pandas

# Add dotenv import
from dotenv import load_dotenv

from flask import (
    Flask, 
    flash, 
    request, 
    jsonify, 
    render_template, 
    redirect, 
    url_for, 
    session, 
    send_from_directory, 
    send_file, 
    Markup,
    current_app
)
from werkzeug.utils import secure_filename
from datetime import datetime, timezone, timedelta
from functools import wraps
from msal import ConfidentialClientApplication, SerializableTokenCache
from flask_session import Session
from uuid import uuid4
from threading import Thread
from openai import AzureOpenAI, RateLimitError
from cryptography.fernet import Fernet, InvalidToken
from urllib.parse import quote
from flask_executor import Executor
from bs4 import BeautifulSoup
from langchain_text_splitters import (
    RecursiveCharacterTextSplitter,
    MarkdownHeaderTextSplitter,
    RecursiveJsonSplitter
)
from PIL import Image
from io import BytesIO
from typing import List

from azure.cosmos import CosmosClient, PartitionKey, exceptions
from azure.cosmos.exceptions import CosmosResourceNotFoundError
from azure.core.credentials import AzureKeyCredential
from azure.ai.documentintelligence import DocumentIntelligenceClient
from azure.ai.formrecognizer import DocumentAnalysisClient
from azure.search.documents import SearchClient, IndexDocumentsBatch
from azure.search.documents.models import VectorizedQuery
from azure.search.documents.indexes import SearchIndexClient
from azure.search.documents.indexes.models import SearchIndex, SearchField, SearchFieldDataType
from azure.core.exceptions import AzureError, ResourceNotFoundError, HttpResponseError, ServiceRequestError
from azure.core.polling import LROPoller
from azure.mgmt.cognitiveservices import CognitiveServicesManagementClient
from azure.identity import ClientSecretCredential, DefaultAzureCredential, get_bearer_token_provider, AzureAuthorityHosts
from azure.ai.contentsafety import ContentSafetyClient
from azure.ai.contentsafety.models import AnalyzeTextOptions, TextCategory
from azure.storage.blob import BlobServiceClient, generate_blob_sas, BlobSasPermissions

# Load environment variables from .env file
load_dotenv()

app = Flask(__name__)

app.config['EXECUTOR_TYPE'] = 'thread'
app.config['EXECUTOR_MAX_WORKERS'] = 30
executor = Executor()
executor.init_app(app)
app.config['SESSION_TYPE'] = 'filesystem'
app.config['VERSION'] = "0.224.112"

Session(app)

CLIENTS = {}
CLIENTS_LOCK = threading.Lock()

ALLOWED_EXTENSIONS = {
    'txt', 'pdf', 'docx', 'xlsx', 'xls', 'csv', 'pptx', 'html', 'jpg', 'jpeg', 'png', 'bmp', 'tiff', 'tif', 'heif', 'md', 'json', 
    'mp4', 'mov', 'avi', 'mkv', 'flv', 'mxf', 'gxf', 'ts', 'ps', '3gp', '3gpp', 'mpg', 'wmv', 'asf', 'm4a', 'm4v', 'isma', 'ismv', 
    'dvr-ms', 'wav'
}
ALLOWED_EXTENSIONS_IMG = {'png', 'jpg', 'jpeg'}
MAX_CONTENT_LENGTH = 5000 * 1024 * 1024  # 5000 MB AKA 5 GB

# Add Support for Custom Azure Environments
CUSTOM_GRAPH_URL_VALUE = os.getenv("CUSTOM_GRAPH_URL_VALUE", "")
CUSTOM_IDENTITY_URL_VALUE = os.getenv("CUSTOM_IDENTITY_URL_VALUE", "")
CUSTOM_RESOURCE_MANAGER_URL_VALUE = os.getenv("CUSTOM_RESOURCE_MANAGER_URL_VALUE", "")
CUSTOM_BLOB_STORAGE_URL_VALUE = os.getenv("CUSTOM_BLOB_STORAGE_URL_VALUE", "")
CUSTOM_COGNITIVE_SERVICES_URL_VALUE = os.getenv("CUSTOM_COGNITIVE_SERVICES_URL_VALUE", "")
CUSTOM_SEARCH_RESOURCE_MANAGER_URL_VALUE = os.getenv("CUSTOM_SEARCH_RESOURCE_MANAGER_URL_VALUE", "")


# Azure AD Configuration
CLIENT_ID = os.getenv("CLIENT_ID")
APP_URI = f"api://{CLIENT_ID}"
CLIENT_SECRET = os.getenv("MICROSOFT_PROVIDER_AUTHENTICATION_SECRET")
TENANT_ID = os.getenv("TENANT_ID")
SCOPE = ["User.Read", "User.ReadBasic.All", "People.Read.All", "Group.Read.All"] # Adjust scope according to your needs
MICROSOFT_PROVIDER_AUTHENTICATION_SECRET = os.getenv("MICROSOFT_PROVIDER_AUTHENTICATION_SECRET")
LOGIN_REDIRECT_URL = os.getenv("LOGIN_REDIRECT_URL")
HOME_REDIRECT_URL = os.getenv("HOME_REDIRECT_URL")  # Front Door URL for home page

OIDC_METADATA_URL = f"https://login.microsoftonline.com/{TENANT_ID}/v2.0/.well-known/openid-configuration"
AZURE_ENVIRONMENT = os.getenv("AZURE_ENVIRONMENT", "public") # public, usgovernment, custom

if AZURE_ENVIRONMENT == "custom":
    AUTHORITY = f"{CUSTOM_IDENTITY_URL_VALUE}/{TENANT_ID}"
else:
    AUTHORITY = f"https://login.microsoftonline.us/{TENANT_ID}"

# Commercial Azure Video Indexer Endpoint
video_indexer_endpoint = "https://api.videoindexer.ai"

WORD_CHUNK_SIZE = 400

if AZURE_ENVIRONMENT == "usgovernment":
    OIDC_METADATA_URL = f"https://login.microsoftonline.us/{TENANT_ID}/v2.0/.well-known/openid-configuration"
    resource_manager = "https://management.usgovcloudapi.net"
    authority = AzureAuthorityHosts.AZURE_GOVERNMENT
    credential_scopes=[resource_manager + "/.default"]
    cognitive_services_scope = "https://cognitiveservices.azure.us/.default"
<<<<<<< HEAD
    # Microsoft Azure Governement Video Indexer Endpoint
    video_indexer_endpoint = "https://api.videoindexer.ai.azure.us"
=======
    search_resource_manager = "https://search.azure.us"
>>>>>>> 343dccd5
elif AZURE_ENVIRONMENT == "custom":
    resource_manager = CUSTOM_RESOURCE_MANAGER_URL_VALUE
    authority = CUSTOM_IDENTITY_URL_VALUE
    credential_scopes=[resource_manager + "/.default"]
    cognitive_services_scope = CUSTOM_COGNITIVE_SERVICES_URL_VALUE  
    search_resource_manager = CUSTOM_SEARCH_RESOURCE_MANAGER_URL_VALUE
else:
    OIDC_METADATA_URL = f"https://login.microsoftonline.com/{TENANT_ID}/v2.0/.well-known/openid-configuration"
    resource_manager = "https://management.azure.com"
    authority = AzureAuthorityHosts.AZURE_PUBLIC_CLOUD
    credential_scopes=[resource_manager + "/.default"]
    cognitive_services_scope = "https://cognitiveservices.azure.com/.default"

bing_search_endpoint = "https://api.bing.microsoft.com/"

storage_account_user_documents_container_name = "user-documents"
storage_account_group_documents_container_name = "group-documents"
storage_account_public_documents_container_name = "public-documents"

# Initialize Azure Cosmos DB client
cosmos_endpoint = os.getenv("AZURE_COSMOS_ENDPOINT")
cosmos_key = os.getenv("AZURE_COSMOS_KEY")
cosmos_authentication_type = os.getenv("AZURE_COSMOS_AUTHENTICATION_TYPE", "key") #key or managed_identity

if cosmos_authentication_type == "managed_identity":
    cosmos_client = CosmosClient(cosmos_endpoint, credential=DefaultAzureCredential(), consistency_level="Session")
else:
    cosmos_client = CosmosClient(cosmos_endpoint, cosmos_key, consistency_level="Session")

cosmos_database_name = "SimpleChat"
cosmos_database = cosmos_client.create_database_if_not_exists(cosmos_database_name)

cosmos_conversations_container_name = "conversations"
cosmos_conversations_container = cosmos_database.create_container_if_not_exists(
    id=cosmos_conversations_container_name,
    partition_key=PartitionKey(path="/id")
)

cosmos_messages_container_name = "messages"
cosmos_messages_container = cosmos_database.create_container_if_not_exists(
    id=cosmos_messages_container_name,
    partition_key=PartitionKey(path="/conversation_id")
)


cosmos_settings_container_name = "settings"
cosmos_settings_container = cosmos_database.create_container_if_not_exists(
    id=cosmos_settings_container_name,
    partition_key=PartitionKey(path="/id")
)

cosmos_groups_container_name = "groups"
cosmos_groups_container = cosmos_database.create_container_if_not_exists(
    id=cosmos_groups_container_name,
    partition_key=PartitionKey(path="/id")
)

cosmos_public_workspaces_container_name = "public_workspaces"
cosmos_public_workspaces_container = cosmos_database.create_container_if_not_exists(
    id=cosmos_public_workspaces_container_name,
    partition_key=PartitionKey(path="/id")
)

cosmos_user_documents_container_name = "documents"
cosmos_user_documents_container = cosmos_database.create_container_if_not_exists(
    id=cosmos_user_documents_container_name,
    partition_key=PartitionKey(path="/id")
)

cosmos_group_documents_container_name = "group_documents"
cosmos_group_documents_container = cosmos_database.create_container_if_not_exists(
    id=cosmos_group_documents_container_name,
    partition_key=PartitionKey(path="/id")
)

cosmos_public_documents_container_name = "public_documents"
cosmos_public_documents_container = cosmos_database.create_container_if_not_exists(
    id=cosmos_public_documents_container_name,
    partition_key=PartitionKey(path="/id")
)

cosmos_user_settings_container_name = "user_settings"
cosmos_user_settings_container = cosmos_database.create_container_if_not_exists(
    id=cosmos_user_settings_container_name,
    partition_key=PartitionKey(path="/id")
)

cosmos_safety_container_name = "safety"
cosmos_safety_container = cosmos_database.create_container_if_not_exists(
    id=cosmos_safety_container_name,
    partition_key=PartitionKey(path="/id")
)

cosmos_feedback_container_name = "feedback"
cosmos_feedback_container = cosmos_database.create_container_if_not_exists(
    id=cosmos_feedback_container_name,
    partition_key=PartitionKey(path="/id")
)

cosmos_archived_conversations_container_name = "archived_conversations"
cosmos_archived_conversations_container = cosmos_database.create_container_if_not_exists(
    id=cosmos_archived_conversations_container_name,
    partition_key=PartitionKey(path="/id")
)

cosmos_archived_messages_container_name = "archived_messages"
cosmos_archived_messages_container = cosmos_database.create_container_if_not_exists(
    id=cosmos_archived_messages_container_name,
    partition_key=PartitionKey(path="/conversation_id")
)

cosmos_user_prompts_container_name = "prompts"
cosmos_user_prompts_container = cosmos_database.create_container_if_not_exists(
    id=cosmos_user_prompts_container_name,
    partition_key=PartitionKey(path="/id")
)

cosmos_group_prompts_container_name = "group_prompts"
cosmos_group_prompts_container = cosmos_database.create_container_if_not_exists(
    id=cosmos_group_prompts_container_name,
    partition_key=PartitionKey(path="/id")
)

cosmos_public_prompts_container_name = "public_prompts"
cosmos_public_prompts_container = cosmos_database.create_container_if_not_exists(
    id=cosmos_public_prompts_container_name,
    partition_key=PartitionKey(path="/id")
)

cosmos_file_processing_container_name = "file_processing"
cosmos_file_processing_container = cosmos_database.create_container_if_not_exists(
    id=cosmos_file_processing_container_name,
    partition_key=PartitionKey(path="/document_id")
)

cosmos_personal_agents_container_name = "personal_agents"
cosmos_personal_agents_container = cosmos_database.create_container_if_not_exists(
    id=cosmos_personal_agents_container_name,
    partition_key=PartitionKey(path="/user_id")
)

cosmos_personal_actions_container_name = "personal_actions"
cosmos_personal_actions_container = cosmos_database.create_container_if_not_exists(
    id=cosmos_personal_actions_container_name,
    partition_key=PartitionKey(path="/user_id")
)

cosmos_file_processing_container_name = "group_messages"
cosmos_file_processing_container = cosmos_database.create_container_if_not_exists(
    id=cosmos_file_processing_container_name,
    partition_key=PartitionKey(path="/conversation_id")
)

cosmos_file_processing_container_name = "group_conversations"
cosmos_file_processing_container = cosmos_database.create_container_if_not_exists(
    id=cosmos_file_processing_container_name,
    partition_key=PartitionKey(path="/id")
)

cosmos_group_agents_container_name = "group_agents"
cosmos_group_agents_container = cosmos_database.create_container_if_not_exists(
    id=cosmos_group_agents_container_name,
    partition_key=PartitionKey(path="/group_id")
)

cosmos_group_actions_container_name = "group_actions"
cosmos_group_actions_container = cosmos_database.create_container_if_not_exists(
    id=cosmos_group_actions_container_name,
    partition_key=PartitionKey(path="/group_id")
)

cosmos_agent_facts_container_name = "agent_facts"
cosmos_agent_facts_container = cosmos_database.create_container_if_not_exists(
    id=cosmos_agent_facts_container_name,
    partition_key=PartitionKey(path="/scope_id")
)

def ensure_custom_logo_file_exists(app, settings):
    """
    If custom_logo_base64 or custom_logo_dark_base64 is present in settings, ensure the appropriate
    static files exist and reflect the current base64 data. Overwrites if necessary.
    If base64 is empty/missing, removes the corresponding file.
    """
    # Handle light mode logo
    custom_logo_b64 = settings.get('custom_logo_base64', '')
    logo_filename = 'custom_logo.png'
    logo_path = os.path.join(app.root_path, 'static', 'images', logo_filename)
    images_dir = os.path.dirname(logo_path)

    # Ensure the directory exists
    os.makedirs(images_dir, exist_ok=True)

    if not custom_logo_b64:
        # No custom logo in DB; remove the static file if it exists
        if os.path.exists(logo_path):
            try:
                os.remove(logo_path)
                print(f"Removed existing {logo_filename} as custom logo is disabled/empty.")
            except OSError as ex:
                print(f"Error removing {logo_filename}: {ex}")
    else:
        # Custom logo exists in settings, write/overwrite the file
        try:
            # Decode the current base64 string
            decoded = base64.b64decode(custom_logo_b64)

            # Write the decoded data to the file, overwriting if it exists
            with open(logo_path, 'wb') as f:
                f.write(decoded)
            print(f"Ensured {logo_filename} exists and matches current settings.")

        except (base64.binascii.Error, TypeError, OSError) as ex:
            print(f"Failed to write/overwrite {logo_filename}: {ex}")
        except Exception as ex:
            print(f"Unexpected error writing {logo_filename}: {ex}")

    # Handle dark mode logo
    custom_logo_dark_b64 = settings.get('custom_logo_dark_base64', '')
    logo_dark_filename = 'custom_logo_dark.png'
    logo_dark_path = os.path.join(app.root_path, 'static', 'images', logo_dark_filename)

    if not custom_logo_dark_b64:
        # No custom dark logo in DB; remove the static file if it exists
        if os.path.exists(logo_dark_path):
            try:
                os.remove(logo_dark_path)
                print(f"Removed existing {logo_dark_filename} as custom dark logo is disabled/empty.")
            except OSError as ex:
                print(f"Error removing {logo_dark_filename}: {ex}")
    else:
        # Custom dark logo exists in settings, write/overwrite the file
        try:
            # Decode the current base64 string
            decoded = base64.b64decode(custom_logo_dark_b64)

            # Write the decoded data to the file, overwriting if it exists
            with open(logo_dark_path, 'wb') as f:
                f.write(decoded)
            print(f"Ensured {logo_dark_filename} exists and matches current settings.")

        except (base64.binascii.Error, TypeError, OSError) as ex:
            print(f"Failed to write/overwrite {logo_dark_filename}: {ex}")
        except Exception as ex:
            print(f"Unexpected error writing {logo_dark_filename}: {ex}")

def ensure_custom_favicon_file_exists(app, settings):
    """
    If custom_favicon_base64 is present in settings, ensure static/images/favicon.ico
    exists and reflects the current base64 data. Overwrites if necessary.
    If base64 is empty/missing, uses the default favicon.
    """
    custom_favicon_b64 = settings.get('custom_favicon_base64', '')
    # Ensure the filename is consistent
    favicon_filename = 'favicon.ico'
    favicon_path = os.path.join(app.root_path, 'static', 'images', favicon_filename)
    images_dir = os.path.dirname(favicon_path)

    # Ensure the directory exists
    os.makedirs(images_dir, exist_ok=True)

    if not custom_favicon_b64:
        # No custom favicon in DB; no need to remove the static file as we want to keep the default
        return

    # Custom favicon exists in settings, write/overwrite the file
    try:
        # Decode the current base64 string
        decoded = base64.b64decode(custom_favicon_b64)

        # Write the decoded data to the file, overwriting if it exists
        with open(favicon_path, 'wb') as f:
            f.write(decoded)
        print(f"Ensured {favicon_filename} exists and matches current settings.")

    except (base64.binascii.Error, TypeError, OSError) as ex: # Catch specific errors
        print(f"Failed to write/overwrite {favicon_filename}: {ex}")
    except Exception as ex: # Catch any other unexpected errors
         print(f"Unexpected error during favicon file write for {favicon_filename}: {ex}")

def initialize_clients(settings):
    """
    Initialize/re-initialize all your clients based on the provided settings.
    Store them in a global dictionary so they're accessible throughout the app.
    """
    with CLIENTS_LOCK:
        form_recognizer_endpoint = settings.get("azure_document_intelligence_endpoint")
        form_recognizer_key = settings.get("azure_document_intelligence_key")
        enable_document_intelligence_apim = settings.get("enable_document_intelligence_apim")
        azure_apim_document_intelligence_endpoint = settings.get("azure_apim_document_intelligence_endpoint")
        azure_apim_document_intelligence_subscription_key = settings.get("azure_apim_document_intelligence_subscription_key")

        azure_ai_search_endpoint = settings.get("azure_ai_search_endpoint")
        azure_ai_search_key = settings.get("azure_ai_search_key")
        enable_ai_search_apim = settings.get("enable_ai_search_apim")
        azure_apim_ai_search_endpoint = settings.get("azure_apim_ai_search_endpoint")
        azure_apim_ai_search_subscription_key = settings.get("azure_apim_ai_search_subscription_key")

        enable_enhanced_citations = settings.get("enable_enhanced_citations")
        enable_video_file_support = settings.get("enable_video_file_support")
        enable_audio_file_support = settings.get("enable_audio_file_support")

        try:
            if enable_document_intelligence_apim:
                document_intelligence_client = DocumentIntelligenceClient(
                    endpoint=azure_apim_document_intelligence_endpoint,
                    credential=AzureKeyCredential(azure_apim_document_intelligence_subscription_key)
                )
            else:
                if settings.get("azure_document_intelligence_authentication_type") == "managed_identity":
                    if AZURE_ENVIRONMENT in ("usgovernment", "custom"):
                        document_intelligence_client = DocumentIntelligenceClient(
                            endpoint=form_recognizer_endpoint,
                            credential=DefaultAzureCredential(),
                            credential_scopes=[cognitive_services_scope],
                            api_version="2024-11-30"
                        )
                    else:
                        document_intelligence_client = DocumentIntelligenceClient(
                            endpoint=form_recognizer_endpoint,
                            credential=DefaultAzureCredential()
                        )
                else:
                    document_intelligence_client = DocumentIntelligenceClient(
                        endpoint=form_recognizer_endpoint,
                        credential=AzureKeyCredential(form_recognizer_key)
                    )
            CLIENTS["document_intelligence_client"] = document_intelligence_client
        except Exception as e:
            print(f"Failed to initialize Document Intelligence client: {e}")

        try:
            if enable_ai_search_apim:
                search_client_user = SearchClient(
                    endpoint=azure_apim_ai_search_endpoint,
                    index_name="simplechat-user-index",
                    credential=AzureKeyCredential(azure_apim_ai_search_subscription_key)
                )
                search_client_group = SearchClient(
                    endpoint=azure_apim_ai_search_endpoint,
                    index_name="simplechat-group-index",
                    credential=AzureKeyCredential(azure_apim_ai_search_subscription_key)
                )
                search_client_public = SearchClient(
                    endpoint=azure_apim_ai_search_endpoint,
                    index_name="simplechat-public-index",
                    credential=AzureKeyCredential(azure_apim_ai_search_subscription_key)
                )
            else:
                if settings.get("azure_ai_search_authentication_type") == "managed_identity":
                    if AZURE_ENVIRONMENT in ("usgovernment", "custom"):
                        search_client_user = SearchClient(
                            endpoint=azure_ai_search_endpoint,
                            index_name="simplechat-user-index",
                            credential=DefaultAzureCredential(),
                            audience=search_resource_manager
                        )
                        search_client_group = SearchClient(
                            endpoint=azure_ai_search_endpoint,
                            index_name="simplechat-group-index",
                            credential=DefaultAzureCredential(),
                            audience=search_resource_manager
                        )
                        search_client_public = SearchClient(
                            endpoint=azure_ai_search_endpoint,
                            index_name="simplechat-public-index",
                            credential=DefaultAzureCredential(),
                            audience=search_resource_manager
                        )
                    else:
                        search_client_user = SearchClient(
                            endpoint=azure_ai_search_endpoint,
                            index_name="simplechat-user-index",
                            credential=DefaultAzureCredential()
                        )
                        search_client_group = SearchClient(
                            endpoint=azure_ai_search_endpoint,
                            index_name="simplechat-group-index",
                            credential=DefaultAzureCredential()
                        )
                        search_client_public = SearchClient(
                            endpoint=azure_ai_search_endpoint,
                            index_name="simplechat-public-index",
                            credential=DefaultAzureCredential()
                        )
                else:
                    search_client_user = SearchClient(
                        endpoint=azure_ai_search_endpoint,
                        index_name="simplechat-user-index",
                        credential=AzureKeyCredential(azure_ai_search_key)
                    )
                    search_client_group = SearchClient(
                        endpoint=azure_ai_search_endpoint,
                        index_name="simplechat-group-index",
                        credential=AzureKeyCredential(azure_ai_search_key)
                    )
                    search_client_public = SearchClient(
                        endpoint=azure_ai_search_endpoint,
                        index_name="simplechat-public-index",
                        credential=AzureKeyCredential(azure_ai_search_key)
                    )
            CLIENTS["search_client_user"] = search_client_user
            CLIENTS["search_client_group"] = search_client_group
            CLIENTS["search_client_public"] = search_client_public
        except Exception as e:
            print(f"Failed to initialize Search clients: {e}")

        if settings.get("enable_content_safety"):
            safety_endpoint = settings.get("content_safety_endpoint", "")
            safety_key = settings.get("content_safety_key", "")
            enable_content_safety_apim = settings.get("enable_content_safety_apim")
            azure_apim_content_safety_endpoint = settings.get("azure_apim_content_safety_endpoint")
            azure_apim_content_safety_subscription_key = settings.get("azure_apim_content_safety_subscription_key")

            if safety_endpoint and safety_key:
                try:
                    if enable_content_safety_apim:
                        content_safety_client = ContentSafetyClient(
                            endpoint=azure_apim_content_safety_endpoint,
                            credential=AzureKeyCredential(azure_apim_content_safety_subscription_key)
                        )
                    else:
                        if settings.get("content_safety_authentication_type") == "managed_identity":
                            if AZURE_ENVIRONMENT in ("usgovernment", "custom"):
                                content_safety_client = ContentSafetyClient(
                                    endpoint=safety_endpoint,
                                    credential=DefaultAzureCredential(),
                                    credential_scopes=[cognitive_services_scope]
                                )
                            else:
                                content_safety_client = ContentSafetyClient(
                                    endpoint=safety_endpoint,
                                    credential=DefaultAzureCredential()
                                )
                        else:
                            content_safety_client = ContentSafetyClient(
                                endpoint=safety_endpoint,
                                credential=AzureKeyCredential(safety_key)
                            )
                    CLIENTS["content_safety_client"] = content_safety_client
                except Exception as e:
                    print(f"Failed to initialize Content Safety client: {e}")
                    CLIENTS["content_safety_client"] = None
            else:
                print("Content Safety enabled, but endpoint/key not provided.")
        else:
            if "content_safety_client" in CLIENTS:
                del CLIENTS["content_safety_client"]


        try:
            if enable_enhanced_citations:
                blob_service_client = BlobServiceClient.from_connection_string(settings.get("office_docs_storage_account_url"))
                CLIENTS["storage_account_office_docs_client"] = blob_service_client
                
                # Create containers if they don't exist
                # This addresses the issue where the application assumes containers exist
                for container_name in [
                    storage_account_user_documents_container_name, 
                    storage_account_group_documents_container_name, 
                    storage_account_public_documents_container_name
                    ]:
                    try:
                        container_client = blob_service_client.get_container_client(container_name)
                        if not container_client.exists():
                            print(f"Container '{container_name}' does not exist. Creating...")
                            container_client.create_container()
                            print(f"Container '{container_name}' created successfully.")
                        else:
                            print(f"Container '{container_name}' already exists.")
                    except Exception as container_error:
                        print(f"Error creating container {container_name}: {str(container_error)}")
        except Exception as e:
            print(f"Failed to initialize Blob Storage clients: {e}")<|MERGE_RESOLUTION|>--- conflicted
+++ resolved
@@ -144,12 +144,9 @@
     authority = AzureAuthorityHosts.AZURE_GOVERNMENT
     credential_scopes=[resource_manager + "/.default"]
     cognitive_services_scope = "https://cognitiveservices.azure.us/.default"
-<<<<<<< HEAD
-    # Microsoft Azure Governement Video Indexer Endpoint
     video_indexer_endpoint = "https://api.videoindexer.ai.azure.us"
-=======
     search_resource_manager = "https://search.azure.us"
->>>>>>> 343dccd5
+
 elif AZURE_ENVIRONMENT == "custom":
     resource_manager = CUSTOM_RESOURCE_MANAGER_URL_VALUE
     authority = CUSTOM_IDENTITY_URL_VALUE
