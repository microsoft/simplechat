--- conflicted
+++ resolved
@@ -84,8 +84,6 @@
 # Load environment variables from .env file
 load_dotenv()
 
-<<<<<<< HEAD
-=======
 # Flask app configuration constants
 EXECUTOR_TYPE = 'thread'
 EXECUTOR_MAX_WORKERS = 30
@@ -93,7 +91,6 @@
 VERSION = "0.228.009"
 SECRET_KEY = os.getenv('SECRET_KEY', 'dev-secret-key-change-in-production')
 
->>>>>>> 735969f2
 CLIENTS = {}
 CLIENTS_LOCK = threading.Lock()
 
