# config.py
import logging
import os
import requests
import uuid
import tempfile
import json
import pandas as pd
import time
import threading
import random
import base64
import markdown2
import re
import docx
import fitz # PyMuPDF
import math
import mimetypes
import openpyxl
import xlrd
import traceback
import subprocess
import ffmpeg_binaries as ffmpeg_bin
ffmpeg_bin.init()
import ffmpeg as ffmpeg_py
import glob
import jwt

from flask import (
    Flask, 
    flash, 
    request, 
    jsonify, 
    render_template, 
    redirect, 
    url_for, 
    session, 
    send_from_directory, 
    send_file, 
    Markup,
    current_app
)
from werkzeug.utils import secure_filename
from datetime import datetime, timezone, timedelta
from functools import wraps
from msal import ConfidentialClientApplication, SerializableTokenCache
from flask_session import Session
from uuid import uuid4
from threading import Thread
from openai import AzureOpenAI, RateLimitError
from cryptography.fernet import Fernet, InvalidToken
from urllib.parse import quote
from flask_executor import Executor
from bs4 import BeautifulSoup
from langchain_text_splitters import (
    RecursiveCharacterTextSplitter,
    MarkdownHeaderTextSplitter,
    RecursiveJsonSplitter
)
from PIL import Image
from io import BytesIO
from typing import List

from azure.cosmos import CosmosClient, PartitionKey, exceptions
from azure.cosmos.exceptions import CosmosResourceNotFoundError
from azure.core.credentials import AzureKeyCredential
from azure.ai.documentintelligence import DocumentIntelligenceClient
from azure.ai.formrecognizer import DocumentAnalysisClient
from azure.search.documents import SearchClient, IndexDocumentsBatch
from azure.search.documents.models import VectorizedQuery
from azure.search.documents.indexes import SearchIndexClient
from azure.search.documents.indexes.models import SearchIndex, SearchField, SearchFieldDataType
from azure.core.exceptions import AzureError, ResourceNotFoundError, HttpResponseError, ServiceRequestError
from azure.core.polling import LROPoller
from azure.mgmt.cognitiveservices import CognitiveServicesManagementClient
from azure.identity import ClientSecretCredential, DefaultAzureCredential, get_bearer_token_provider, AzureAuthorityHosts
from azure.ai.contentsafety import ContentSafetyClient
from azure.ai.contentsafety.models import AnalyzeTextOptions, TextCategory
from azure.storage.blob import BlobServiceClient, generate_blob_sas, BlobSasPermissions


app = Flask(__name__)

app.config['EXECUTOR_TYPE'] = 'thread'
app.config['EXECUTOR_MAX_WORKERS'] = 30
executor = Executor()
executor.init_app(app)
app.config['SESSION_TYPE'] = 'filesystem'
<<<<<<< HEAD
app.config['VERSION'] = '0.216.010'
=======
app.config['VERSION'] = '0.216.003'
>>>>>>> 1ecda3b6
Session(app)

CLIENTS = {}
CLIENTS_LOCK = threading.Lock()

ALLOWED_EXTENSIONS = {
    'txt', 'pdf', 'docx', 'xlsx', 'xls', 'csv', 'pptx', 'html', 'jpg', 'jpeg', 'png', 'bmp', 'tiff', 'tif', 'heif', 'md', 'json', 
    'mp4', 'mov', 'avi', 'mkv', 'flv', 'mxf', 'gxf', 'ts', 'ps', '3gp', '3gpp', 'mpg', 'wmv', 'asf', 'm4a', 'm4v', 'isma', 'ismv', 
    'dvr-ms', 'wav'
}
ALLOWED_EXTENSIONS_IMG = {'png', 'jpg', 'jpeg'}
MAX_CONTENT_LENGTH = 100 * 1024 * 1024  # 100 MB

# Add Support for Custom Azure Environments
CUSTOM_GRAPH_URL_VALUE = os.getenv("CUSTOM_GRAPH_URL_VALUE", "")
CUSTOM_IDENTITY_URL_VALUE = os.getenv("CUSTOM_IDENTITY_URL_VALUE", "")
CUSTOM_RESOURCE_MANAGER_URL_VALUE = os.getenv("CUSTOM_RESOURCE_MANAGER_URL_VALUE", "")
CUSTOM_BLOB_STORAGE_URL_VALUE = os.getenv("CUSTOM_BLOB_STORAGE_URL_VALUE", "")
CUSTOM_COGNITIVE_SERVICES_URL_VALUE = os.getenv("CUSTOM_COGNITIVE_SERVICES_URL_VALUE", "")

# Azure AD Configuration
CLIENT_ID = os.getenv("CLIENT_ID")
APP_URI = f"api://{CLIENT_ID}"
CLIENT_SECRET = os.getenv("MICROSOFT_PROVIDER_AUTHENTICATION_SECRET")
TENANT_ID = os.getenv("TENANT_ID")
SCOPE = ["User.Read", "User.ReadBasic.All", "People.Read.All", "Group.Read.All"] # Adjust scope according to your needs
MICROSOFT_PROVIDER_AUTHENTICATION_SECRET = os.getenv("MICROSOFT_PROVIDER_AUTHENTICATION_SECRET")    

OIDC_METADATA_URL = f"https://login.microsoftonline.com/{TENANT_ID}/v2.0/.well-known/openid-configuration"
AZURE_ENVIRONMENT = os.getenv("AZURE_ENVIRONMENT", "public") # public, usgovernment, custom

if AZURE_ENVIRONMENT == "custom":
    AUTHORITY = f"{CUSTOM_IDENTITY_URL_VALUE}/{TENANT_ID}"
else:
    AUTHORITY = f"https://login.microsoftonline.us/{TENANT_ID}"

WORD_CHUNK_SIZE = 400

if AZURE_ENVIRONMENT == "usgovernment":
    OIDC_METADATA_URL = f"https://login.microsoftonline.us/{TENANT_ID}/v2.0/.well-known/openid-configuration"
    resource_manager = "https://management.usgovcloudapi.net"
    authority = AzureAuthorityHosts.AZURE_GOVERNMENT
    credential_scopes=[resource_manager + "/.default"]
    cognitive_services_scope = "https://cognitiveservices.azure.us/.default"
elif AZURE_ENVIRONMENT == "custom":
    resource_manager = CUSTOM_RESOURCE_MANAGER_URL_VALUE
    authority = CUSTOM_IDENTITY_URL_VALUE
    credential_scopes=[resource_manager + "/.default"]
    cognitive_services_scope = CUSTOM_COGNITIVE_SERVICES_URL_VALUE  
else:
    OIDC_METADATA_URL = f"https://login.microsoftonline.com/{TENANT_ID}/v2.0/.well-known/openid-configuration"
    resource_manager = "https://management.azure.com"
    authority = AzureAuthorityHosts.AZURE_PUBLIC_CLOUD
    credential_scopes=[resource_manager + "/.default"]
    cognitive_services_scope = "https://cognitiveservices.azure.com/.default"

bing_search_endpoint = "https://api.bing.microsoft.com/"

storage_account_user_documents_container_name = "user-documents"
storage_account_group_documents_container_name = "group-documents"

# Initialize Azure Cosmos DB client
cosmos_endpoint = os.getenv("AZURE_COSMOS_ENDPOINT")
cosmos_key = os.getenv("AZURE_COSMOS_KEY")
cosmos_authentication_type = os.getenv("AZURE_COSMOS_AUTHENTICATION_TYPE", "key") #key or managed_identity
if cosmos_authentication_type == "managed_identity":
    cosmos_client = CosmosClient(cosmos_endpoint, credential=DefaultAzureCredential())
else:
    cosmos_client = CosmosClient(cosmos_endpoint, cosmos_key)

cosmos_database_name = "SimpleChat"
cosmos_database = cosmos_client.create_database_if_not_exists(cosmos_database_name)

cosmos_conversations_container_name = "conversations"
cosmos_conversations_container = cosmos_database.create_container_if_not_exists(
    id=cosmos_conversations_container_name,
    partition_key=PartitionKey(path="/id")
)

cosmos_messages_container_name = "messages"
cosmos_messages_container = cosmos_database.create_container_if_not_exists(
    id=cosmos_messages_container_name,
    partition_key=PartitionKey(path="/conversation_id")
)

cosmos_user_documents_container_name = "documents"
cosmos_user_documents_container = cosmos_database.create_container_if_not_exists(
    id=cosmos_user_documents_container_name,
    partition_key=PartitionKey(path="/id")
)

cosmos_settings_container_name = "settings"
cosmos_settings_container = cosmos_database.create_container_if_not_exists(
    id=cosmos_settings_container_name,
    partition_key=PartitionKey(path="/id")
)

cosmos_groups_container_name = "groups"
cosmos_groups_container = cosmos_database.create_container_if_not_exists(
    id=cosmos_groups_container_name,
    partition_key=PartitionKey(path="/id")
)

cosmos_group_documents_container_name = "group_documents"
cosmos_group_documents_container = cosmos_database.create_container_if_not_exists(
    id=cosmos_group_documents_container_name,
    partition_key=PartitionKey(path="/id")
)

cosmos_user_settings_container_name = "user_settings"
cosmos_user_settings_container = cosmos_database.create_container_if_not_exists(
    id=cosmos_user_settings_container_name,
    partition_key=PartitionKey(path="/id")
)

cosmos_safety_container_name = "safety"
cosmos_safety_container = cosmos_database.create_container_if_not_exists(
    id=cosmos_safety_container_name,
    partition_key=PartitionKey(path="/id")
)

cosmos_feedback_container_name = "feedback"
cosmos_feedback_container = cosmos_database.create_container_if_not_exists(
    id=cosmos_feedback_container_name,
    partition_key=PartitionKey(path="/id")
)

cosmos_archived_conversations_container_name = "archived_conversations"
cosmos_archived_conversations_container = cosmos_database.create_container_if_not_exists(
    id=cosmos_archived_conversations_container_name,
    partition_key=PartitionKey(path="/id")
)

cosmos_archived_messages_container_name = "archived_messages"
cosmos_archived_messages_container = cosmos_database.create_container_if_not_exists(
    id=cosmos_archived_messages_container_name,
    partition_key=PartitionKey(path="/conversation_id")
)

cosmos_user_prompts_container_name = "prompts"
cosmos_user_prompts_container = cosmos_database.create_container_if_not_exists(
    id=cosmos_user_prompts_container_name,
    partition_key=PartitionKey(path="/id")
)

cosmos_group_prompts_container_name = "group_prompts"
cosmos_group_prompts_container = cosmos_database.create_container_if_not_exists(
    id=cosmos_group_prompts_container_name,
    partition_key=PartitionKey(path="/id")
)

cosmos_file_processing_container_name = "file_processing"
cosmos_file_processing_container = cosmos_database.create_container_if_not_exists(
    id=cosmos_file_processing_container_name,
    partition_key=PartitionKey(path="/document_id")
)


# Group Chat containers fulfilling the same roles as messages and conversations
# but for group chats. These are separate from the user chat containers.
cosmos_file_processing_container_name = "group_messages"
cosmos_file_processing_container = cosmos_database.create_container_if_not_exists(
    id=cosmos_file_processing_container_name,
    partition_key=PartitionKey(path="/conversation_id")
)

cosmos_file_processing_container_name = "group_conversations"
cosmos_file_processing_container = cosmos_database.create_container_if_not_exists(
    id=cosmos_file_processing_container_name,
    partition_key=PartitionKey(path="/id")
)

# agent_facts document schema:
# {
#   "id": "<uuid>",
#   "agent_id": "<agent_id>",
#   "scope_type": "user" | "group",
#   "scope_id": "<user_id or group_id>",
#   "conversation_id": "<conversation_id>",
#   "value": "<fact_value>",
#   "created_at": "<timestamp>",
#   "updated_at": "<timestamp>"
# }
cosmos_agent_facts_container_name = "agent_facts"
cosmos_agent_facts_container = cosmos_database.create_container_if_not_exists(
    id=cosmos_agent_facts_container_name,
    partition_key=PartitionKey(path="/scope_id")
)

def ensure_custom_logo_file_exists(app, settings):
    """
    If custom_logo_base64 is present in settings, ensure static/images/custom_logo.png
    exists and reflects the current base64 data. Overwrites if necessary.
    If base64 is empty/missing, removes the file.
    """
    custom_logo_b64 = settings.get('custom_logo_base64', '')
    # Ensure the filename is consistent
    logo_filename = 'custom_logo.png'
    logo_path = os.path.join(app.root_path, 'static', 'images', logo_filename)
    images_dir = os.path.dirname(logo_path)

    # Ensure the directory exists
    os.makedirs(images_dir, exist_ok=True)

    if not custom_logo_b64:
        # No custom logo in DB; remove the static file if it exists
        if os.path.exists(logo_path):
            try:
                os.remove(logo_path)
                print(f"Removed existing {logo_filename} as custom logo is disabled/empty.")
            except OSError as ex: # Use OSError for file operations
                print(f"Error removing {logo_filename}: {ex}")
        return

    # Custom logo exists in settings, write/overwrite the file
    try:
        # Decode the current base64 string
        decoded = base64.b64decode(custom_logo_b64)

        # Write the decoded data to the file, overwriting if it exists
        with open(logo_path, 'wb') as f:
            f.write(decoded)
        print(f"Ensured {logo_filename} exists and matches current settings.")

    except (base64.binascii.Error, TypeError, OSError) as ex: # Catch specific errors
        print(f"Failed to write/overwrite {logo_filename}: {ex}")
    except Exception as ex: # Catch any other unexpected errors
         print(f"Unexpected error during logo file write for {logo_filename}: {ex}")

def ensure_custom_favicon_file_exists(app, settings):
    """
    If custom_favicon_base64 is present in settings, ensure static/images/favicon.ico
    exists and reflects the current base64 data. Overwrites if necessary.
    If base64 is empty/missing, uses the default favicon.
    """
    custom_favicon_b64 = settings.get('custom_favicon_base64', '')
    # Ensure the filename is consistent
    favicon_filename = 'favicon.ico'
    favicon_path = os.path.join(app.root_path, 'static', 'images', favicon_filename)
    images_dir = os.path.dirname(favicon_path)

    # Ensure the directory exists
    os.makedirs(images_dir, exist_ok=True)

    if not custom_favicon_b64:
        # No custom favicon in DB; no need to remove the static file as we want to keep the default
        return

    # Custom favicon exists in settings, write/overwrite the file
    try:
        # Decode the current base64 string
        decoded = base64.b64decode(custom_favicon_b64)

        # Write the decoded data to the file, overwriting if it exists
        with open(favicon_path, 'wb') as f:
            f.write(decoded)
        print(f"Ensured {favicon_filename} exists and matches current settings.")

    except (base64.binascii.Error, TypeError, OSError) as ex: # Catch specific errors
        print(f"Failed to write/overwrite {favicon_filename}: {ex}")
    except Exception as ex: # Catch any other unexpected errors
         print(f"Unexpected error during favicon file write for {favicon_filename}: {ex}")

def initialize_clients(settings):
    """
    Initialize/re-initialize all your clients based on the provided settings.
    Store them in a global dictionary so they're accessible throughout the app.
    """
    with CLIENTS_LOCK:
        form_recognizer_endpoint = settings.get("azure_document_intelligence_endpoint")
        form_recognizer_key = settings.get("azure_document_intelligence_key")
        enable_document_intelligence_apim = settings.get("enable_document_intelligence_apim")
        azure_apim_document_intelligence_endpoint = settings.get("azure_apim_document_intelligence_endpoint")
        azure_apim_document_intelligence_subscription_key = settings.get("azure_apim_document_intelligence_subscription_key")

        azure_ai_search_endpoint = settings.get("azure_ai_search_endpoint")
        azure_ai_search_key = settings.get("azure_ai_search_key")
        enable_ai_search_apim = settings.get("enable_ai_search_apim")
        azure_apim_ai_search_endpoint = settings.get("azure_apim_ai_search_endpoint")
        azure_apim_ai_search_subscription_key = settings.get("azure_apim_ai_search_subscription_key")

        enable_enhanced_citations = settings.get("enable_enhanced_citations")
        enable_video_file_support = settings.get("enable_video_file_support")
        enable_audio_file_support = settings.get("enable_audio_file_support")

        try:
            if enable_document_intelligence_apim:
                document_intelligence_client = DocumentIntelligenceClient(
                    endpoint=azure_apim_document_intelligence_endpoint,
                    credential=AzureKeyCredential(azure_apim_document_intelligence_subscription_key)
                )
            else:
                if settings.get("azure_document_intelligence_authentication_type") == "managed_identity":
                    document_intelligence_client = DocumentIntelligenceClient(
                        endpoint=form_recognizer_endpoint,
                        credential=DefaultAzureCredential()
                    )
                else:
                    document_intelligence_client = DocumentAnalysisClient(
                        endpoint=form_recognizer_endpoint,
                        credential=AzureKeyCredential(form_recognizer_key)
                    )
            CLIENTS["document_intelligence_client"] = document_intelligence_client
        except Exception as e:
            print(f"Failed to initialize Document Intelligence client: {e}")

        try:
            if enable_ai_search_apim:
                search_client_user = SearchClient(
                    endpoint=azure_apim_ai_search_endpoint,
                    index_name="simplechat-user-index",
                    credential=AzureKeyCredential(azure_apim_ai_search_subscription_key)
                )
                search_client_group = SearchClient(
                    endpoint=azure_apim_ai_search_endpoint,
                    index_name="simplechat-group-index",
                    credential=AzureKeyCredential(azure_apim_ai_search_subscription_key)
                )
            else:
                if settings.get("azure_ai_search_authentication_type") == "managed_identity":
                    search_client_user = SearchClient(
                        endpoint=azure_ai_search_endpoint,
                        index_name="simplechat-user-index",
                        credential=DefaultAzureCredential()
                    )
                    search_client_group = SearchClient(
                        endpoint=azure_ai_search_endpoint,
                        index_name="simplechat-group-index",
                        credential=DefaultAzureCredential()
                    )
                else:
                    search_client_user = SearchClient(
                        endpoint=azure_ai_search_endpoint,
                        index_name="simplechat-user-index",
                        credential=AzureKeyCredential(azure_ai_search_key)
                    )
                    search_client_group = SearchClient(
                        endpoint=azure_ai_search_endpoint,
                        index_name="simplechat-group-index",
                        credential=AzureKeyCredential(azure_ai_search_key)
                    )
            CLIENTS["search_client_user"] = search_client_user
            CLIENTS["search_client_group"] = search_client_group
        except Exception as e:
            print(f"Failed to initialize Search clients: {e}")

        if settings.get("enable_content_safety"):
            safety_endpoint = settings.get("content_safety_endpoint", "")
            safety_key = settings.get("content_safety_key", "")
            enable_content_safety_apim = settings.get("enable_content_safety_apim")
            azure_apim_content_safety_endpoint = settings.get("azure_apim_content_safety_endpoint")
            azure_apim_content_safety_subscription_key = settings.get("azure_apim_content_safety_subscription_key")

            if safety_endpoint and safety_key:
                try:
                    if enable_content_safety_apim:
                        content_safety_client = ContentSafetyClient(
                            endpoint=azure_apim_content_safety_endpoint,
                            credential=AzureKeyCredential(azure_apim_content_safety_subscription_key)
                        )
                    else:
                        if settings.get("content_safety_authentication_type") == "managed_identity":
                            content_safety_client = ContentSafetyClient(
                                endpoint=safety_endpoint,
                                credential=DefaultAzureCredential()
                            )
                        else:
                            content_safety_client = ContentSafetyClient(
                                endpoint=safety_endpoint,
                                credential=AzureKeyCredential(safety_key)
                            )
                    CLIENTS["content_safety_client"] = content_safety_client
                except Exception as e:
                    print(f"Failed to initialize Content Safety client: {e}")
                    CLIENTS["content_safety_client"] = None
            else:
                print("Content Safety enabled, but endpoint/key not provided.")
        else:
            if "content_safety_client" in CLIENTS:
                del CLIENTS["content_safety_client"]


        try:
            if enable_enhanced_citations:
                blob_service_client = BlobServiceClient.from_connection_string(settings.get("office_docs_storage_account_url"))
                CLIENTS["storage_account_office_docs_client"] = blob_service_client
                
                # Create containers if they don't exist
                # This addresses the issue where the application assumes containers exist
                for container_name in [storage_account_user_documents_container_name, storage_account_group_documents_container_name]:
                    try:
                        container_client = blob_service_client.get_container_client(container_name)
                        if not container_client.exists():
                            print(f"Container '{container_name}' does not exist. Creating...")
                            container_client.create_container()
                            print(f"Container '{container_name}' created successfully.")
                        else:
                            print(f"Container '{container_name}' already exists.")
                    except Exception as container_error:
                        print(f"Error creating container {container_name}: {str(container_error)}")
                
                # Handle video and audio support when enabled
                # if enable_video_file_support:
                #     video_client = BlobServiceClient.from_connection_string(settings.get("video_files_storage_account_url"))
                #     CLIENTS["storage_account_video_files_client"] = video_client
                #     # Create video containers if needed
                #
                # if enable_audio_file_support:
                #     audio_client = BlobServiceClient.from_connection_string(settings.get("audio_files_storage_account_url"))
                #     CLIENTS["storage_account_audio_files_client"] = audio_client
                #     # Create audio containers if needed
        except Exception as e:
            print(f"Failed to initialize Blob Storage clients: {e}")<|MERGE_RESOLUTION|>--- conflicted
+++ resolved
@@ -86,11 +86,8 @@
 executor = Executor()
 executor.init_app(app)
 app.config['SESSION_TYPE'] = 'filesystem'
-<<<<<<< HEAD
 app.config['VERSION'] = '0.216.010'
-=======
-app.config['VERSION'] = '0.216.003'
->>>>>>> 1ecda3b6
+
 Session(app)
 
 CLIENTS = {}
