# config.py
import logging
import os
import requests
import uuid
import tempfile
import json
import time
import threading
import random
import base64
import markdown2
import re
import docx
import fitz # PyMuPDF
import math
import mimetypes
import openpyxl
import xlrd
import traceback
import subprocess
import ffmpeg_binaries as ffmpeg_bin
ffmpeg_bin.init()
import ffmpeg as ffmpeg_py
import glob
import jwt
import pandas

# Add dotenv import
from dotenv import load_dotenv

from flask import (
    Flask, 
    flash, 
    request, 
    jsonify, 
    render_template, 
    redirect, 
    url_for, 
    session, 
    send_from_directory, 
    send_file, 
    Markup,
    current_app
)
from werkzeug.utils import secure_filename
from datetime import datetime, timezone, timedelta
from functools import wraps
from msal import ConfidentialClientApplication, SerializableTokenCache
from flask_session import Session
from uuid import uuid4
from threading import Thread
from openai import AzureOpenAI, RateLimitError
from cryptography.fernet import Fernet, InvalidToken
from urllib.parse import quote
from flask_executor import Executor
from bs4 import BeautifulSoup
from langchain_text_splitters import (
    RecursiveCharacterTextSplitter,
    MarkdownHeaderTextSplitter,
    RecursiveJsonSplitter
)
from PIL import Image
from io import BytesIO
from typing import List

from azure.cosmos import CosmosClient, PartitionKey, exceptions
from azure.cosmos.exceptions import CosmosResourceNotFoundError
from azure.core.credentials import AzureKeyCredential
from azure.ai.documentintelligence import DocumentIntelligenceClient
from azure.ai.formrecognizer import DocumentAnalysisClient
from azure.search.documents import SearchClient, IndexDocumentsBatch
from azure.search.documents.models import VectorizedQuery
from azure.search.documents.indexes import SearchIndexClient
from azure.search.documents.indexes.models import SearchIndex, SearchField, SearchFieldDataType
from azure.core.exceptions import AzureError, ResourceNotFoundError, HttpResponseError, ServiceRequestError
from azure.core.polling import LROPoller
from azure.mgmt.cognitiveservices import CognitiveServicesManagementClient
from azure.identity import ClientSecretCredential, DefaultAzureCredential, get_bearer_token_provider, AzureAuthorityHosts
from azure.ai.contentsafety import ContentSafetyClient
from azure.ai.contentsafety.models import AnalyzeTextOptions, TextCategory
from azure.storage.blob import BlobServiceClient, generate_blob_sas, BlobSasPermissions

# Load environment variables from .env file
load_dotenv()

app = Flask(__name__)

app.config['EXECUTOR_TYPE'] = 'thread'
app.config['EXECUTOR_MAX_WORKERS'] = 30
executor = Executor()
executor.init_app(app)
app.config['SESSION_TYPE'] = 'filesystem'
<<<<<<< HEAD
app.config['VERSION'] = "0.224.112"
=======
app.config['VERSION'] = '0.223.018'

>>>>>>> d6f6c461


Session(app)

CLIENTS = {}
CLIENTS_LOCK = threading.Lock()

ALLOWED_EXTENSIONS = {
    'txt', 'pdf', 'docx', 'xlsx', 'xls', 'csv', 'pptx', 'html', 'jpg', 'jpeg', 'png', 'bmp', 'tiff', 'tif', 'heif', 'md', 'json', 
    'mp4', 'mov', 'avi', 'mkv', 'flv', 'mxf', 'gxf', 'ts', 'ps', '3gp', '3gpp', 'mpg', 'wmv', 'asf', 'm4a', 'm4v', 'isma', 'ismv', 
    'dvr-ms', 'wav'
}
ALLOWED_EXTENSIONS_IMG = {'png', 'jpg', 'jpeg'}
MAX_CONTENT_LENGTH = 5000 * 1024 * 1024  # 5000 MB AKA 5 GB

# Add Support for Custom Azure Environments
CUSTOM_GRAPH_URL_VALUE = os.getenv("CUSTOM_GRAPH_URL_VALUE", "")
CUSTOM_IDENTITY_URL_VALUE = os.getenv("CUSTOM_IDENTITY_URL_VALUE", "")
CUSTOM_RESOURCE_MANAGER_URL_VALUE = os.getenv("CUSTOM_RESOURCE_MANAGER_URL_VALUE", "")
CUSTOM_BLOB_STORAGE_URL_VALUE = os.getenv("CUSTOM_BLOB_STORAGE_URL_VALUE", "")
CUSTOM_COGNITIVE_SERVICES_URL_VALUE = os.getenv("CUSTOM_COGNITIVE_SERVICES_URL_VALUE", "")

# Azure AD Configuration
CLIENT_ID = os.getenv("CLIENT_ID")
APP_URI = f"api://{CLIENT_ID}"
CLIENT_SECRET = os.getenv("MICROSOFT_PROVIDER_AUTHENTICATION_SECRET")
TENANT_ID = os.getenv("TENANT_ID")
SCOPE = ["User.Read", "User.ReadBasic.All", "People.Read.All", "Group.Read.All"] # Adjust scope according to your needs
MICROSOFT_PROVIDER_AUTHENTICATION_SECRET = os.getenv("MICROSOFT_PROVIDER_AUTHENTICATION_SECRET")
LOGIN_REDIRECT_URL = os.getenv("LOGIN_REDIRECT_URL")
HOME_REDIRECT_URL = os.getenv("HOME_REDIRECT_URL")  # Front Door URL for home page

OIDC_METADATA_URL = f"https://login.microsoftonline.com/{TENANT_ID}/v2.0/.well-known/openid-configuration"
AZURE_ENVIRONMENT = os.getenv("AZURE_ENVIRONMENT", "public") # public, usgovernment, custom

if AZURE_ENVIRONMENT == "custom":
    AUTHORITY = f"{CUSTOM_IDENTITY_URL_VALUE}/{TENANT_ID}"
else:
    AUTHORITY = f"https://login.microsoftonline.us/{TENANT_ID}"

WORD_CHUNK_SIZE = 400

if AZURE_ENVIRONMENT == "usgovernment":
    OIDC_METADATA_URL = f"https://login.microsoftonline.us/{TENANT_ID}/v2.0/.well-known/openid-configuration"
    resource_manager = "https://management.usgovcloudapi.net"
    authority = AzureAuthorityHosts.AZURE_GOVERNMENT
    credential_scopes=[resource_manager + "/.default"]
    cognitive_services_scope = "https://cognitiveservices.azure.us/.default"
elif AZURE_ENVIRONMENT == "custom":
    resource_manager = CUSTOM_RESOURCE_MANAGER_URL_VALUE
    authority = CUSTOM_IDENTITY_URL_VALUE
    credential_scopes=[resource_manager + "/.default"]
    cognitive_services_scope = CUSTOM_COGNITIVE_SERVICES_URL_VALUE  
else:
    OIDC_METADATA_URL = f"https://login.microsoftonline.com/{TENANT_ID}/v2.0/.well-known/openid-configuration"
    resource_manager = "https://management.azure.com"
    authority = AzureAuthorityHosts.AZURE_PUBLIC_CLOUD
    credential_scopes=[resource_manager + "/.default"]
    cognitive_services_scope = "https://cognitiveservices.azure.com/.default"

bing_search_endpoint = "https://api.bing.microsoft.com/"

storage_account_user_documents_container_name = "user-documents"
storage_account_group_documents_container_name = "group-documents"
storage_account_public_documents_container_name = "public-documents"

# Initialize Azure Cosmos DB client
cosmos_endpoint = os.getenv("AZURE_COSMOS_ENDPOINT")
cosmos_key = os.getenv("AZURE_COSMOS_KEY")
cosmos_authentication_type = os.getenv("AZURE_COSMOS_AUTHENTICATION_TYPE", "key") #key or managed_identity

if cosmos_authentication_type == "managed_identity":
    cosmos_client = CosmosClient(cosmos_endpoint, credential=DefaultAzureCredential(), consistency_level="Session")
else:
    cosmos_client = CosmosClient(cosmos_endpoint, cosmos_key, consistency_level="Session")

cosmos_database_name = "SimpleChat"
cosmos_database = cosmos_client.create_database_if_not_exists(cosmos_database_name)

cosmos_conversations_container_name = "conversations"
cosmos_conversations_container = cosmos_database.create_container_if_not_exists(
    id=cosmos_conversations_container_name,
    partition_key=PartitionKey(path="/id")
)

cosmos_messages_container_name = "messages"
cosmos_messages_container = cosmos_database.create_container_if_not_exists(
    id=cosmos_messages_container_name,
    partition_key=PartitionKey(path="/conversation_id")
)


cosmos_settings_container_name = "settings"
cosmos_settings_container = cosmos_database.create_container_if_not_exists(
    id=cosmos_settings_container_name,
    partition_key=PartitionKey(path="/id")
)

cosmos_groups_container_name = "groups"
cosmos_groups_container = cosmos_database.create_container_if_not_exists(
    id=cosmos_groups_container_name,
    partition_key=PartitionKey(path="/id")
)

cosmos_public_workspaces_container_name = "public_workspaces"
cosmos_public_workspaces_container = cosmos_database.create_container_if_not_exists(
    id=cosmos_public_workspaces_container_name,
    partition_key=PartitionKey(path="/id")
)

cosmos_user_documents_container_name = "documents"
cosmos_user_documents_container = cosmos_database.create_container_if_not_exists(
    id=cosmos_user_documents_container_name,
    partition_key=PartitionKey(path="/id")
)

cosmos_group_documents_container_name = "group_documents"
cosmos_group_documents_container = cosmos_database.create_container_if_not_exists(
    id=cosmos_group_documents_container_name,
    partition_key=PartitionKey(path="/id")
)

cosmos_public_documents_container_name = "public_documents"
cosmos_public_documents_container = cosmos_database.create_container_if_not_exists(
    id=cosmos_public_documents_container_name,
    partition_key=PartitionKey(path="/id")
)

cosmos_user_settings_container_name = "user_settings"
cosmos_user_settings_container = cosmos_database.create_container_if_not_exists(
    id=cosmos_user_settings_container_name,
    partition_key=PartitionKey(path="/id")
)

cosmos_safety_container_name = "safety"
cosmos_safety_container = cosmos_database.create_container_if_not_exists(
    id=cosmos_safety_container_name,
    partition_key=PartitionKey(path="/id")
)

cosmos_feedback_container_name = "feedback"
cosmos_feedback_container = cosmos_database.create_container_if_not_exists(
    id=cosmos_feedback_container_name,
    partition_key=PartitionKey(path="/id")
)

cosmos_archived_conversations_container_name = "archived_conversations"
cosmos_archived_conversations_container = cosmos_database.create_container_if_not_exists(
    id=cosmos_archived_conversations_container_name,
    partition_key=PartitionKey(path="/id")
)

cosmos_archived_messages_container_name = "archived_messages"
cosmos_archived_messages_container = cosmos_database.create_container_if_not_exists(
    id=cosmos_archived_messages_container_name,
    partition_key=PartitionKey(path="/conversation_id")
)

cosmos_user_prompts_container_name = "prompts"
cosmos_user_prompts_container = cosmos_database.create_container_if_not_exists(
    id=cosmos_user_prompts_container_name,
    partition_key=PartitionKey(path="/id")
)

cosmos_group_prompts_container_name = "group_prompts"
cosmos_group_prompts_container = cosmos_database.create_container_if_not_exists(
    id=cosmos_group_prompts_container_name,
    partition_key=PartitionKey(path="/id")
)

cosmos_public_prompts_container_name = "public_prompts"
cosmos_public_prompts_container = cosmos_database.create_container_if_not_exists(
    id=cosmos_public_prompts_container_name,
    partition_key=PartitionKey(path="/id")
)

cosmos_file_processing_container_name = "file_processing"
cosmos_file_processing_container = cosmos_database.create_container_if_not_exists(
    id=cosmos_file_processing_container_name,
    partition_key=PartitionKey(path="/document_id")
)

cosmos_personal_agents_container_name = "personal_agents"
cosmos_personal_agents_container = cosmos_database.create_container_if_not_exists(
    id=cosmos_personal_agents_container_name,
    partition_key=PartitionKey(path="/user_id")
)

cosmos_personal_actions_container_name = "personal_actions"
cosmos_personal_actions_container = cosmos_database.create_container_if_not_exists(
    id=cosmos_personal_actions_container_name,
    partition_key=PartitionKey(path="/user_id")
)

cosmos_file_processing_container_name = "group_messages"
cosmos_file_processing_container = cosmos_database.create_container_if_not_exists(
    id=cosmos_file_processing_container_name,
    partition_key=PartitionKey(path="/conversation_id")
)

cosmos_file_processing_container_name = "group_conversations"
cosmos_file_processing_container = cosmos_database.create_container_if_not_exists(
    id=cosmos_file_processing_container_name,
    partition_key=PartitionKey(path="/id")
)

cosmos_group_agents_container_name = "group_agents"
cosmos_group_agents_container = cosmos_database.create_container_if_not_exists(
    id=cosmos_group_agents_container_name,
    partition_key=PartitionKey(path="/group_id")
)

cosmos_group_actions_container_name = "group_actions"
cosmos_group_actions_container = cosmos_database.create_container_if_not_exists(
    id=cosmos_group_actions_container_name,
    partition_key=PartitionKey(path="/group_id")
)

cosmos_agent_facts_container_name = "agent_facts"
cosmos_agent_facts_container = cosmos_database.create_container_if_not_exists(
    id=cosmos_agent_facts_container_name,
    partition_key=PartitionKey(path="/scope_id")
)

def ensure_custom_logo_file_exists(app, settings):
    """
    If custom_logo_base64 or custom_logo_dark_base64 is present in settings, ensure the appropriate
    static files exist and reflect the current base64 data. Overwrites if necessary.
    If base64 is empty/missing, removes the corresponding file.
    """
    # Handle light mode logo
    custom_logo_b64 = settings.get('custom_logo_base64', '')
    logo_filename = 'custom_logo.png'
    logo_path = os.path.join(app.root_path, 'static', 'images', logo_filename)
    images_dir = os.path.dirname(logo_path)

    # Ensure the directory exists
    os.makedirs(images_dir, exist_ok=True)

    if not custom_logo_b64:
        # No custom logo in DB; remove the static file if it exists
        if os.path.exists(logo_path):
            try:
                os.remove(logo_path)
                print(f"Removed existing {logo_filename} as custom logo is disabled/empty.")
            except OSError as ex:
                print(f"Error removing {logo_filename}: {ex}")
    else:
        # Custom logo exists in settings, write/overwrite the file
        try:
            # Decode the current base64 string
            decoded = base64.b64decode(custom_logo_b64)

            # Write the decoded data to the file, overwriting if it exists
            with open(logo_path, 'wb') as f:
                f.write(decoded)
            print(f"Ensured {logo_filename} exists and matches current settings.")

        except (base64.binascii.Error, TypeError, OSError) as ex:
            print(f"Failed to write/overwrite {logo_filename}: {ex}")
        except Exception as ex:
            print(f"Unexpected error writing {logo_filename}: {ex}")

    # Handle dark mode logo
    custom_logo_dark_b64 = settings.get('custom_logo_dark_base64', '')
    logo_dark_filename = 'custom_logo_dark.png'
    logo_dark_path = os.path.join(app.root_path, 'static', 'images', logo_dark_filename)

    if not custom_logo_dark_b64:
        # No custom dark logo in DB; remove the static file if it exists
        if os.path.exists(logo_dark_path):
            try:
                os.remove(logo_dark_path)
                print(f"Removed existing {logo_dark_filename} as custom dark logo is disabled/empty.")
            except OSError as ex:
                print(f"Error removing {logo_dark_filename}: {ex}")
    else:
        # Custom dark logo exists in settings, write/overwrite the file
        try:
            # Decode the current base64 string
            decoded = base64.b64decode(custom_logo_dark_b64)

            # Write the decoded data to the file, overwriting if it exists
            with open(logo_dark_path, 'wb') as f:
                f.write(decoded)
            print(f"Ensured {logo_dark_filename} exists and matches current settings.")

        except (base64.binascii.Error, TypeError, OSError) as ex:
            print(f"Failed to write/overwrite {logo_dark_filename}: {ex}")
        except Exception as ex:
            print(f"Unexpected error writing {logo_dark_filename}: {ex}")

def ensure_custom_favicon_file_exists(app, settings):
    """
    If custom_favicon_base64 is present in settings, ensure static/images/favicon.ico
    exists and reflects the current base64 data. Overwrites if necessary.
    If base64 is empty/missing, uses the default favicon.
    """
    custom_favicon_b64 = settings.get('custom_favicon_base64', '')
    # Ensure the filename is consistent
    favicon_filename = 'favicon.ico'
    favicon_path = os.path.join(app.root_path, 'static', 'images', favicon_filename)
    images_dir = os.path.dirname(favicon_path)

    # Ensure the directory exists
    os.makedirs(images_dir, exist_ok=True)

    if not custom_favicon_b64:
        # No custom favicon in DB; no need to remove the static file as we want to keep the default
        return

    # Custom favicon exists in settings, write/overwrite the file
    try:
        # Decode the current base64 string
        decoded = base64.b64decode(custom_favicon_b64)

        # Write the decoded data to the file, overwriting if it exists
        with open(favicon_path, 'wb') as f:
            f.write(decoded)
        print(f"Ensured {favicon_filename} exists and matches current settings.")

    except (base64.binascii.Error, TypeError, OSError) as ex: # Catch specific errors
        print(f"Failed to write/overwrite {favicon_filename}: {ex}")
    except Exception as ex: # Catch any other unexpected errors
         print(f"Unexpected error during favicon file write for {favicon_filename}: {ex}")

def initialize_clients(settings):
    """
    Initialize/re-initialize all your clients based on the provided settings.
    Store them in a global dictionary so they're accessible throughout the app.
    """
    with CLIENTS_LOCK:
        form_recognizer_endpoint = settings.get("azure_document_intelligence_endpoint")
        form_recognizer_key = settings.get("azure_document_intelligence_key")
        enable_document_intelligence_apim = settings.get("enable_document_intelligence_apim")
        azure_apim_document_intelligence_endpoint = settings.get("azure_apim_document_intelligence_endpoint")
        azure_apim_document_intelligence_subscription_key = settings.get("azure_apim_document_intelligence_subscription_key")

        azure_ai_search_endpoint = settings.get("azure_ai_search_endpoint")
        azure_ai_search_key = settings.get("azure_ai_search_key")
        enable_ai_search_apim = settings.get("enable_ai_search_apim")
        azure_apim_ai_search_endpoint = settings.get("azure_apim_ai_search_endpoint")
        azure_apim_ai_search_subscription_key = settings.get("azure_apim_ai_search_subscription_key")

        enable_enhanced_citations = settings.get("enable_enhanced_citations")
        enable_video_file_support = settings.get("enable_video_file_support")
        enable_audio_file_support = settings.get("enable_audio_file_support")

        try:
            if enable_document_intelligence_apim:
                document_intelligence_client = DocumentIntelligenceClient(
                    endpoint=azure_apim_document_intelligence_endpoint,
                    credential=AzureKeyCredential(azure_apim_document_intelligence_subscription_key)
                )
            else:
                if settings.get("azure_document_intelligence_authentication_type") == "managed_identity":
                    document_intelligence_client = DocumentIntelligenceClient(
                        endpoint=form_recognizer_endpoint,
                        credential=DefaultAzureCredential()
                    )
                else:
                    document_intelligence_client = DocumentAnalysisClient(
                        endpoint=form_recognizer_endpoint,
                        credential=AzureKeyCredential(form_recognizer_key)
                    )
            CLIENTS["document_intelligence_client"] = document_intelligence_client
        except Exception as e:
            print(f"Failed to initialize Document Intelligence client: {e}")

        try:
            if enable_ai_search_apim:
                search_client_user = SearchClient(
                    endpoint=azure_apim_ai_search_endpoint,
                    index_name="simplechat-user-index",
                    credential=AzureKeyCredential(azure_apim_ai_search_subscription_key)
                )
                search_client_group = SearchClient(
                    endpoint=azure_apim_ai_search_endpoint,
                    index_name="simplechat-group-index",
                    credential=AzureKeyCredential(azure_apim_ai_search_subscription_key)
                )
                search_client_public = SearchClient(
                    endpoint=azure_apim_ai_search_endpoint,
                    index_name="simplechat-public-index",
                    credential=AzureKeyCredential(azure_apim_ai_search_subscription_key)
                )
            else:
                if settings.get("azure_ai_search_authentication_type") == "managed_identity":
                    search_client_user = SearchClient(
                        endpoint=azure_ai_search_endpoint,
                        index_name="simplechat-user-index",
                        credential=DefaultAzureCredential()
                    )
                    search_client_group = SearchClient(
                        endpoint=azure_ai_search_endpoint,
                        index_name="simplechat-group-index",
                        credential=DefaultAzureCredential()
                    )
                    search_client_public = SearchClient(
                        endpoint=azure_ai_search_endpoint,
                        index_name="simplechat-public-index",
                        credential=DefaultAzureCredential()
                    )
                else:
                    search_client_user = SearchClient(
                        endpoint=azure_ai_search_endpoint,
                        index_name="simplechat-user-index",
                        credential=AzureKeyCredential(azure_ai_search_key)
                    )
                    search_client_group = SearchClient(
                        endpoint=azure_ai_search_endpoint,
                        index_name="simplechat-group-index",
                        credential=AzureKeyCredential(azure_ai_search_key)
                    )
                    search_client_public = SearchClient(
                        endpoint=azure_ai_search_endpoint,
                        index_name="simplechat-public-index",
                        credential=AzureKeyCredential(azure_ai_search_key)
                    )
            CLIENTS["search_client_user"] = search_client_user
            CLIENTS["search_client_group"] = search_client_group
            CLIENTS["search_client_public"] = search_client_public
        except Exception as e:
            print(f"Failed to initialize Search clients: {e}")

        if settings.get("enable_content_safety"):
            safety_endpoint = settings.get("content_safety_endpoint", "")
            safety_key = settings.get("content_safety_key", "")
            enable_content_safety_apim = settings.get("enable_content_safety_apim")
            azure_apim_content_safety_endpoint = settings.get("azure_apim_content_safety_endpoint")
            azure_apim_content_safety_subscription_key = settings.get("azure_apim_content_safety_subscription_key")

            if safety_endpoint and safety_key:
                try:
                    if enable_content_safety_apim:
                        content_safety_client = ContentSafetyClient(
                            endpoint=azure_apim_content_safety_endpoint,
                            credential=AzureKeyCredential(azure_apim_content_safety_subscription_key)
                        )
                    else:
                        if settings.get("content_safety_authentication_type") == "managed_identity":
                            content_safety_client = ContentSafetyClient(
                                endpoint=safety_endpoint,
                                credential=DefaultAzureCredential()
                            )
                        else:
                            content_safety_client = ContentSafetyClient(
                                endpoint=safety_endpoint,
                                credential=AzureKeyCredential(safety_key)
                            )
                    CLIENTS["content_safety_client"] = content_safety_client
                except Exception as e:
                    print(f"Failed to initialize Content Safety client: {e}")
                    CLIENTS["content_safety_client"] = None
            else:
                print("Content Safety enabled, but endpoint/key not provided.")
        else:
            if "content_safety_client" in CLIENTS:
                del CLIENTS["content_safety_client"]


        try:
            if enable_enhanced_citations:
                blob_service_client = BlobServiceClient.from_connection_string(settings.get("office_docs_storage_account_url"))
                CLIENTS["storage_account_office_docs_client"] = blob_service_client
                
                # Create containers if they don't exist
                # This addresses the issue where the application assumes containers exist
                for container_name in [
                    storage_account_user_documents_container_name, 
                    storage_account_group_documents_container_name, 
                    storage_account_public_documents_container_name
                    ]:
                    try:
                        container_client = blob_service_client.get_container_client(container_name)
                        if not container_client.exists():
                            print(f"Container '{container_name}' does not exist. Creating...")
                            container_client.create_container()
                            print(f"Container '{container_name}' created successfully.")
                        else:
                            print(f"Container '{container_name}' already exists.")
                    except Exception as container_error:
                        print(f"Error creating container {container_name}: {str(container_error)}")
        except Exception as e:
            print(f"Failed to initialize Blob Storage clients: {e}")<|MERGE_RESOLUTION|>--- conflicted
+++ resolved
@@ -91,12 +91,8 @@
 executor = Executor()
 executor.init_app(app)
 app.config['SESSION_TYPE'] = 'filesystem'
-<<<<<<< HEAD
 app.config['VERSION'] = "0.224.112"
-=======
-app.config['VERSION'] = '0.223.018'
-
->>>>>>> d6f6c461
+
 
 
 Session(app)
