--- conflicted
+++ resolved
@@ -88,11 +88,8 @@
 EXECUTOR_TYPE = 'thread'
 EXECUTOR_MAX_WORKERS = 30
 SESSION_TYPE = 'filesystem'
-<<<<<<< HEAD
 VERSION = "0.229.062"
-=======
-VERSION = "0.229.061"
->>>>>>> 4e6609a0
+
 
 SECRET_KEY = os.getenv('SECRET_KEY', 'dev-secret-key-change-in-production')
 
