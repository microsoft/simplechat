--- conflicted
+++ resolved
@@ -162,16 +162,12 @@
 @app.before_first_request
 def before_first_request():
     print("Initializing application...")
-<<<<<<< HEAD
     settings = get_settings(use_cosmos=True)
     app_settings_cache.configure_app_cache(settings, get_redis_cache_infrastructure_endpoint(settings.get('redis_url', '').strip().split('.')[0]))
     app_settings_cache.update_settings_cache(settings)
     print(f"DEBUG:Application settings: {settings}")
     print(f"DEBUG:App settings cache initialized: {'Using Redis cache:' + str(app_settings_cache.app_cache_is_using_redis)} {app_settings_cache.get_settings_cache()}")
-=======
-    settings = get_settings()
-    debug_print(f"[DEBUG]::Application settings: {settings}")
->>>>>>> b5204324
+
     initialize_clients(settings)
     ensure_custom_logo_file_exists(app, settings)
     # Enable Application Insights logging globally if configured
@@ -476,15 +472,12 @@
 
     if debug_mode:
         # Local development with HTTPS
-<<<<<<< HEAD
         # use_reloader=False prevents too_many_retries errors with static files
         # Disable excessive logging for static file requests in development
         werkzeug_logger = logging.getLogger('werkzeug')
         werkzeug_logger.setLevel(logging.ERROR)
         app.run(host="0.0.0.0", port=5000, debug=True, ssl_context='adhoc', threaded=True, use_reloader=False)
-=======
-        app.run(host="0.0.0.0", port=5001, debug=True, ssl_context='adhoc')
->>>>>>> b5204324
+
     else:
         # Production
         port = int(os.environ.get("PORT", 5000))
