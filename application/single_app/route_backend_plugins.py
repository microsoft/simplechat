--- conflicted
+++ resolved
@@ -18,8 +18,6 @@
 
 from functions_global_actions import *
 from functions_personal_actions import *
-<<<<<<< HEAD
-=======
 from functions_group import require_active_group, assert_group_role
 from functions_group_actions import (
     get_group_actions,
@@ -29,7 +27,6 @@
     validate_group_action_payload,
 )
 from functions_keyvault import SecretReturnType
->>>>>>> fab926b4
 #from functions_personal_actions import delete_personal_action
 
 from functions_debug import debug_print
