--- conflicted
+++ resolved
@@ -318,11 +318,7 @@
 <script type="module" src="{{ url_for('static', filename='js/chat/chat-onload.js') }}"></script>
 {% if settings.enable_semantic_kernel %}
     <script type="module" src="{{ url_for('static', filename='js/chat/chat-agents.js') }}"></script>
-<<<<<<< HEAD
-    <script type="module" src="{{ url_for('static', filename='js/chat/agents_common.js') }}"></script>
-=======
     <script type="module" src="{{ url_for('static', filename='js/agents_common.js') }}"></script>
->>>>>>> d0ccd380
 {% endif %}
 
 {% endblock %}