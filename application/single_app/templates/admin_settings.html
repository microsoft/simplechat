--- conflicted
+++ resolved
@@ -534,7 +534,6 @@
                     </div>
                 {% endif %}
             </div>
-<<<<<<< HEAD
 
 
             <!-- Agents Tab Content -->
@@ -602,75 +601,6 @@
             </div>
 
 
-=======
-
-
-            <!-- Agents Tab Content -->
-            <div class="tab-pane fade" id="agents" role="tabpanel" aria-labelledby="agents-tab">
-                <div class="alert alert-warning mb-3" role="alert">
-                    <strong>Note:</strong> All changes to global agents and plugins require a restart of the web app to take effect.
-                </div>
-                <div class="mb-3">
-                    <div class="form-check form-switch mb-2">
-                        <input class="form-check-input" type="checkbox" role="switch" id="toggle-enable-agents-agents" name="enable_semantic_kernel" {% if settings.enable_semantic_kernel %}checked{% endif %}>
-                        <label class="form-check-label ms-2" for="toggle-enable-agents-agents">Enable Agents</label>
-                    </div>
-                    <div id="per-user-sk-restart-msg" class="text-muted small mb-2" style="display:none;">Requires a restart to take effect.</div>
-                </div>
-                {% if not settings.enable_semantic_kernel %}
-                    <div class="alert alert-info">
-                        <strong>Agents UI is not available while agents are disabled.</strong>
-                    </div>
-                {% else %}
-                    <div>
-                        <div class="form-check form-switch mb-2">
-                            <input class="form-check-input" type="checkbox" role="switch" id="toggle-per-user-sk" name="per_user_semantic_kernel" {% if settings.per_user_semantic_kernel %}checked{% endif %} {% if not settings.enable_semantic_kernel %}disabled{% endif %}>
-                            <label class="form-check-label ms-2" for="toggle-per-user-sk">Per-User Semantic Kernel (user-specific agents/plugins and disables global configuration)</label>
-                            <i class="bi bi-info-circle ms-2" data-bs-toggle="tooltip" title="If enabled, each user gets their own agent/plugin set. If disabled, all users share the same global set."></i>
-                        </div>
-                        <!-- Orchestration Settings Card -->
-                        <div class="d-flex justify-content-between align-items-center mb-3">
-                            <h4>Agent Orchestration Settings</h4>
-                        </div>
-                        <div class="card p-3 mb-3">
-                            <p class="text-muted mb-1">Configure how the chat system orchestrates agents (single or multi-agent group chat).</p>
-                            <div class="mb-3">
-                                <label for="orchestration_type" class="form-label">Orchestration Type</label>
-                                <select class="form-select" id="orchestration_type" name="orchestration_type"></select>
-                            </div>
-                            <div class="mb-3" id="max_rounds_per_agent_group" style="display:none;">
-                                <label for="max_rounds_per_agent" class="form-label">Max Rounds Per Agent (Group Chat)</label>
-                                <input type="number" class="form-control" id="max_rounds_per_agent" name="max_rounds_per_agent" min="1" value="1">
-                            </div>
-                            <button type="button" class="btn btn-primary" id="save-orchestration-settings-btn">Save Orchestration Settings</button>
-                        </div>
-                        <div class="d-flex justify-content-between align-items-center mb-3">
-                            <h4>Semantic Kernel Agents</h4>
-                            <button type="button" class="btn btn-primary" id="add-agent-btn">Add Agent</button>
-                        </div>
-                        <div class="mb-3 d-flex align-items-center">
-                            <label for="default-agent-select" class="form-label me-2 mb-0">Orchestrator (Default Agent):</label>
-                            <select id="default-agent-select" class="form-select w-auto" style="min-width:200px;"></select>
-                            <span id="default-agent-select-msg" class="ms-2 text-muted small"></span>
-                        </div>
-                        <table class="table table-bordered" id="agents-table">
-                            <thead>
-                                <tr>
-                                    <th>Name</th>
-                                    <th>Display Name</th>
-                                    <th>Description</th>
-                                    <th>Orchestrator</th>
-                                    <th>Actions</th>
-                                </tr>
-                            </thead>
-                            <tbody id="agents-table-body"></tbody>
-                        </table>
-                    </div>
-                {% endif %}
-            </div>
-
-
->>>>>>> 1ecda3b6
             <!-- Logging Tab Content -->
             <div class="tab-pane fade" id="logging" role="tabpanel" aria-labelledby="logging-tab">
                 <div class="mb-3">
