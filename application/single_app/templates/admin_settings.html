--- conflicted
+++ resolved
@@ -471,15 +471,9 @@
                 </button>
             </li>
             <li class="nav-item" role="presentation">
-<<<<<<< HEAD
-                <button class="nav-link" id="scale-tab" data-bs-toggle="tab" data-bs-target="#scale"
-                    type="button" role="tab" aria-controls="scale" aria-selected="false">
-                    Scale
-=======
                 <button class="nav-link" id="redis-cache-tab" data-bs-toggle="tab" data-bs-target="#redis-cache"
                     type="button" role="tab" aria-controls="redis-cache" aria-selected="false">
                     Redis Cache
->>>>>>> 3530f289
                 </button>
             </li>
             <li class="nav-item" role="presentation">
@@ -1377,33 +1371,6 @@
                 <div id="test_image_result" class="mt-2"></div>
             </div>
 
-<<<<<<< HEAD
-            <div class="tab-pane fade" id="scale" role="tabpanel" aria-labelledby="scale-tab">
-                <p class="text-muted">
-                    Configure Redis cache to improve enterprise scale and performance by caching session data. Enabling Redis allows you to horizontally scale your application across multiple instances without losing session data.
-                </p>
-                <div class="card p-3 mb-3">
-                    <h5>Redis Cache</h5>
-                    <p class="text-muted">
-                        Enable Redis Cache to store session data in a distributed cache. This is recommended for production and multi-instance deployments.
-                    </p>
-                    <div class="form-group form-check form-switch mb-3">
-                        <input
-                            type="checkbox"
-                            class="form-check-input"
-                            id="enable_redis_cache"
-                            name="enable_redis_cache"
-                            {% if settings.enable_redis_cache %}checked{% endif %}
-                        >
-                        <label class="form-check-label ms-2" for="enable_redis_cache">
-                            Enable Redis Cache
-                        </label>
-                    </div>
-                    <div id="redis_cache_settings" {% if not settings.enable_redis_cache %}style="display: none;" {% endif %}>
-                        <div class="mb-3">
-                            <label for="redis_url" class="form-label">Redis Server Host Name</label>
-                            <p class="text-muted">(example: simple-chat.redis.cache.windows.net)</p>
-=======
 
             <div class="tab-pane fade" id="redis-cache" role="tabpanel" aria-labelledby="redis-cache-tab">
 
@@ -1424,7 +1391,6 @@
                     <div class="card p-3 mb-3">
                         <div class="mb-3">
                             <label for="redis_url" class="form-label">Redis Server Host Name (i.e simple-chat.redis.cache.windows.net) </label>
->>>>>>> 3530f289
                             <input type="text" class="form-control" id="redis_url" name="redis_url" value="{{ settings.redis_url or '' }}">
                         </div>
                         <div class="mb-3">
@@ -1441,40 +1407,6 @@
                                 <button type="button" class="btn btn-outline-secondary" id="toggle_redis_key">Show</button>
                             </div>
                         </div>
-<<<<<<< HEAD
-                        <button type="button" class="btn btn-secondary mt-3" id="test_redis_button">
-                            Test Redis Connection
-                        </button>
-                        <div id="test_redis_result" class="mt-2"></div>
-                    </div>
-                </div>
-
-                <!-- Authentication & Redirect Settings Card -->
-                <div class="card p-3 mb-3">
-                    <h5>Authentication & Redirect Settings</h5>
-                    <p class="text-muted mb-1">Configure redirect URLs for home page and login authentication.</p>
-                    
-                    <div class="mb-3">
-                        <label for="home_redirect_url" class="form-label">Home Redirect URL</label>
-                        <input type="url" class="form-control" id="home_redirect_url" name="home_redirect_url" 
-                               value="{{ settings.home_redirect_url or '' }}" 
-                               placeholder="https://your-frontdoor.azurefd.net">
-                        <small class="form-text text-muted">
-                            Optional: Redirect users to this URL when accessing the home page. Useful for Front Door or load balancer configurations. Leave blank to use default behavior.
-                        </small>
-                    </div>
-                    
-                    <div class="mb-3">
-                        <label for="login_redirect_url" class="form-label">Login Redirect URL</label>
-                        <input type="url" class="form-control" id="login_redirect_url" name="login_redirect_url" 
-                               value="{{ settings.login_redirect_url or '' }}" 
-                               placeholder="https://your-frontdoor.azurefd.net/getAToken">
-                        <small class="form-text text-muted">
-                            Optional: Override the OAuth2 redirect URI for login authentication. Useful for Front Door or custom authentication flows. Leave blank to use auto-generated redirect URI.
-                        </small>
-                    </div>
-                </div>
-=======
                     </div>
                 </div>
 
@@ -1482,7 +1414,6 @@
                     Test Redis Connection
                 </button>
                 <div id="test_redis_result" class="mt-2"></div>
->>>>>>> 3530f289
             </div>
 
 
