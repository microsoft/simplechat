--- conflicted
+++ resolved
@@ -441,7 +441,6 @@
             </ul>
           </li>
           <li class="nav-item">
-<<<<<<< HEAD
             <a class="nav-link d-flex align-items-center admin-nav-tab" href="#" data-tab="pii">
               <i class="bi bi-shield-check me-2"></i><span class="nav-text">PII Analysis</span>
             </a>
@@ -466,8 +465,6 @@
             </ul>
           </li>
           <li class="nav-item">
-=======
->>>>>>> b5204324
             <a class="nav-link d-flex align-items-center admin-nav-tab" href="#" data-tab="search-extract">
               <i class="bi bi-search me-2"></i><span class="nav-text">Search & Extract</span>
             </a>
