--- conflicted
+++ resolved
@@ -10,15 +10,10 @@
         message (str): The debug message to print
     """
     try:
-<<<<<<< HEAD
         cache = get_settings_cache()
         if cache and cache.get('enable_debug_logging', False):
             print(f"DEBUG: {message}")
-=======
-        settings = get_settings()
-        if settings and settings.get('enable_debug_logging', False):
-            print(f"{message}")
->>>>>>> b5204324
+
     except Exception:
         # If there's any error getting settings, don't print debug messages
         # This prevents crashes in case of configuration issues
