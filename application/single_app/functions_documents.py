# functions_documents.py

from config import *
from functions_content import *
from functions_settings import *
from functions_search import *
from functions_logging import *
from functions_authentication import *

def allowed_file(filename, allowed_extensions=None):
    if not allowed_extensions:
        allowed_extensions = ALLOWED_EXTENSIONS
    return '.' in filename and \
           filename.rsplit('.', 1)[1].lower() in allowed_extensions
    
def create_document(file_name, user_id, document_id, num_file_chunks, status, group_id=None, public_workspace_id=None):
    current_time = datetime.now(timezone.utc).strftime('%Y-%m-%dT%H:%M:%SZ')
    is_group = group_id is not None
    is_public_workspace = public_workspace_id is not None

    # Choose the correct cosmos_container and query parameters
    if is_public_workspace:
        cosmos_container = cosmos_public_documents_container
    elif is_group:
        cosmos_container = cosmos_group_documents_container
    else:
        cosmos_container = cosmos_user_documents_container

    if is_public_workspace:
        query = """
            SELECT * 
            FROM c
            WHERE c.file_name = @file_name 
                AND c.public_workspace_id = @public_workspace_id
        """
        parameters = [
            {"name": "@file_name", "value": file_name},
            {"name": "@public_workspace_id", "value": public_workspace_id}
        ]
    elif is_group:
        query = """
            SELECT * 
            FROM c
            WHERE c.file_name = @file_name 
                AND c.group_id = @group_id
        """
        parameters = [
            {"name": "@file_name", "value": file_name},
            {"name": "@group_id", "value": group_id}
        ]
    else:
        query = """
            SELECT * 
            FROM c
            WHERE c.file_name = @file_name 
                AND c.user_id = @user_id
        """
        parameters = [
            {"name": "@file_name", "value": file_name},
            {"name": "@user_id", "value": user_id}
        ]

    try:
        existing_document = list(
            cosmos_container.query_items(
                query=query,
                parameters=parameters,
                enable_cross_partition_query=True
            )
        )
        version = existing_document[0]['version'] + 1 if existing_document else 1
        
        if is_public_workspace:
            document_metadata = {
                "id": document_id,
                "file_name": file_name,
                "num_chunks": 0,
                "number_of_pages": 0,
                "current_file_chunk": 0,
                "num_file_chunks": num_file_chunks,
                "upload_date": current_time,
                "last_updated": current_time,
                "version": version,
                "status": status,
                "percentage_complete": 0,
                "document_classification": "Pending",
                "type": "document_metadata",
                "public_workspace_id": public_workspace_id,
                "user_id": user_id
            }
        elif is_group:
            document_metadata = {
                "id": document_id,
                "file_name": file_name,
                "num_chunks": 0,
                "number_of_pages": 0,
                "current_file_chunk": 0,
                "num_file_chunks": num_file_chunks,
                "upload_date": current_time,
                "last_updated": current_time,
                "version": version,
                "status": status,
                "percentage_complete": 0,
                "document_classification": "Pending",
                "type": "document_metadata",
                "group_id": group_id,
                "shared_group_ids": []
            }
        else:
            document_metadata = {
                "id": document_id,
                "file_name": file_name,
                "num_chunks": 0,
                "number_of_pages": 0,
                "current_file_chunk": 0,
                "num_file_chunks": num_file_chunks,
                "upload_date": current_time,
                "last_updated": current_time,
                "version": version,
                "status": status,
                "percentage_complete": 0,
                "document_classification": "Pending",
                "type": "document_metadata",
                "user_id": user_id,
                "shared_user_ids": []
            }

        cosmos_container.upsert_item(document_metadata)

        add_file_task_to_file_processing_log(
            document_id,
            user_id,
            f"Document {file_name} created."
        )

    except Exception as e:
        print(f"Error creating document: {e}")
        raise

def get_document_metadata(document_id, user_id, group_id=None, public_workspace_id=None):
    is_group = group_id is not None
    is_public_workspace = public_workspace_id is not None
    
    if is_public_workspace:
        cosmos_container = cosmos_public_documents_container
    elif is_group:
        cosmos_container = cosmos_group_documents_container
    else:
        cosmos_container = cosmos_user_documents_container

    if is_public_workspace:
        query = """
            SELECT * 
            FROM c
            WHERE c.id = @document_id 
                AND c.public_workspace_id = @public_workspace_id
            ORDER BY c.version DESC
        """
        parameters = [
            {"name": "@document_id", "value": document_id},
            {"name": "@public_workspace_id", "value": public_workspace_id}
        ]
    elif is_group:
        query = """
            SELECT *
            FROM c
            WHERE c.id = @document_id
                AND (c.group_id = @group_id OR ARRAY_CONTAINS(c.shared_group_ids, @group_id))
            ORDER BY c.version DESC
        """
        parameters = [
            {"name": "@document_id", "value": document_id},
            {"name": "@group_id", "value": group_id}
        ]
    else:
        query = """
            SELECT *
            FROM c
            WHERE c.id = @document_id
                AND (c.user_id = @user_id OR ARRAY_CONTAINS(c.shared_user_ids, @user_id))
            ORDER BY c.version DESC
        """
        parameters = [
            {"name": "@document_id", "value": document_id},
            {"name": "@user_id", "value": user_id}
        ]

    add_file_task_to_file_processing_log(
        document_id=document_id, 
        user_id=public_workspace_id if is_public_workspace else (group_id if is_group else user_id),
        content=f"Query is {query}, parameters are {parameters}."
    )
    try:
        document_items = list(
            cosmos_container.query_items(
                query=query,
                parameters=parameters,
                enable_cross_partition_query=True
            )
        )
        add_file_task_to_file_processing_log(
            document_id=document_id,
            user_id=public_workspace_id if is_public_workspace else (group_id if is_group else user_id),
            content=f"Document metadata retrieved: {document_items}."
        )
        return document_items[0] if document_items else None

    except Exception as e:
        print(f"Error retrieving document metadata: {repr(e)}\nTraceback:\n{traceback.format_exc()}")
        return None

def save_video_chunk(
    page_text_content,
    ocr_chunk_text,
    start_time,
    file_name,
    user_id,
    document_id,
    group_id
):
    """
    Saves one 30-second video chunk to the search index, with separate fields for transcript and OCR.
    The chunk_id is built from document_id and the integer second offset to ensure a valid key.
    """
    try:
        current_time = datetime.now(timezone.utc).isoformat()
        is_group = group_id is not None

        # Convert start_time "HH:MM:SS.mmm" to integer seconds
        h, m, s = start_time.split(':')
        seconds = int(h) * 3600 + int(m) * 60 + int(float(s))

        # 1) generate embedding on the transcript text
        try:
            embedding = generate_embedding(page_text_content)
            print(f"[VideoChunk] EMBEDDING OK for {document_id}@{start_time}", flush=True)
        except Exception as e:
            print(f"[VideoChunk] EMBEDDING ERROR for {document_id}@{start_time}: {e}", flush=True)
            return

        # 2) build chunk document
        try:
            meta = get_document_metadata(document_id, user_id, group_id)
            version = meta.get("version", 1) if meta else 1

            # Use integer seconds to build a safe document key
            chunk_id = f"{document_id}_{seconds}"

            chunk = {
                "id":                   chunk_id,
                "document_id":          document_id,
                "chunk_text":           page_text_content,
                "video_ocr_chunk_text": ocr_chunk_text,
                "embedding":            embedding,
                "file_name":            file_name,
                "start_time":           start_time,
                "chunk_sequence":       seconds,
                "upload_date":          current_time,
                "version":              version,
            }

            if is_group:
                chunk["group_id"] = group_id
                client = CLIENTS["search_client_group"]
            else:
                # Get shared_user_ids from document metadata for personal documents
                shared_user_ids = meta.get('shared_user_ids', []) if meta else []
                chunk["user_id"] = user_id
                chunk["shared_user_ids"] = shared_user_ids
                client = CLIENTS["search_client_user"]

            print(f"[VideoChunk] CHUNK BUILT {chunk_id}", flush=True)

        except Exception as e:
            print(f"[VideoChunk] CHUNK BUILD ERROR for {document_id}@{start_time}: {e}", flush=True)
            return

        # 3) upload to search index
        try:
            client.upload_documents(documents=[chunk])
            print(f"[VideoChunk] UPLOAD OK for {chunk_id}", flush=True)
        except Exception as e:
            print(f"[VideoChunk] UPLOAD ERROR for {chunk_id}: {e}", flush=True)

    except Exception as e:
        print(f"[VideoChunk] UNEXPECTED ERROR for {document_id}@{start_time}: {e}", flush=True)

def process_video_document(
    document_id,
    user_id,
    temp_file_path,
    original_filename,
    update_callback,
    group_id,
    public_workspace_id=None
):
    """
    Processes a video by dividing transcript into 30-second chunks,
    extracting OCR separately, and saving each as a chunk with safe IDs.
    """

    def to_seconds(ts: str) -> float:
        parts = ts.split(':')
        parts = [float(p) for p in parts]
        if len(parts) == 3:
            h, m, s = parts
        else:
            h = 0.0
            m, s = parts
        return h * 3600 + m * 60 + s

    settings = get_settings()
    if not settings.get("enable_video_file_support", False):
        print("[VIDEO] indexing disabled in settings", flush=True)
        update_callback(status="VIDEO: indexing disabled")
        return 0
    
    if settings.get("enable_enhanced_citations", False):
        update_callback(status="Uploading video for enhanced citations...")
        try:
            # this helper is already in your file below
            blob_path = upload_to_blob(
                temp_file_path,
                user_id,
                document_id,
                original_filename,
                update_callback,
                group_id,
                public_workspace_id
            )
            update_callback(status=f"Enhanced citations: video at {blob_path}")
        except Exception as e:
            print(f"[VIDEO] BLOB UPLOAD ERROR: {e}", flush=True)
            update_callback(status=f"VIDEO: blob upload failed → {e}")

    vi_ep, vi_loc, vi_acc = (
        settings["video_indexer_endpoint"],
        settings["video_indexer_location"],
        settings["video_indexer_account_id"]
    )

    # 1) Auth
    try:
        token = get_video_indexer_account_token(settings)
    except Exception as e:
        print(f"[VIDEO] AUTH ERROR: {e}", flush=True)
        update_callback(status=f"VIDEO: auth failed → {e}")
        return 0

    # 2) Upload video to Indexer
    try:
        url = f"{vi_ep}/{vi_loc}/Accounts/{vi_acc}/Videos"
        params = {"accessToken": token, "name": original_filename}
        with open(temp_file_path, "rb") as f:
            resp = requests.post(url, params=params, files={"file": f})
        resp.raise_for_status()
        vid = resp.json().get("id")
        if not vid:
            raise ValueError("no video ID returned")
        print(f"[VIDEO] UPLOAD OK, videoId={vid}", flush=True)
        update_callback(status=f"VIDEO: uploaded id={vid}")
    except Exception as e:
        print(f"[VIDEO] UPLOAD ERROR: {e}", flush=True)
        update_callback(status=f"VIDEO: upload failed → {e}")
        return 0

    # 3) Poll until ready
    index_url = (
        f"{vi_ep}/{vi_loc}/Accounts/{vi_acc}/Videos/{vid}/Index"
        f"?accessToken={token}&includeInsights=Transcript&includeStreamingUrls=false"
    )
    while True:
        r = requests.get(index_url)
        if r.status_code in (401, 404):
            time.sleep(30); continue
        if r.status_code == 429:
            time.sleep(int(r.headers.get("Retry-After", 30))); continue
        if r.status_code == 504:
            time.sleep(30); continue
        r.raise_for_status()
        data = r.json()


        info = data.get("videos", [{}])[0]
        prog = info.get("processingProgress", "0%").rstrip("%")
        state = info.get("state", "").lower()
        update_callback(status=f"VIDEO: {prog}%")
        if state == "failed":
            update_callback(status="VIDEO: indexing failed")
            return 0
        if prog == "100":
            break
        time.sleep(30)

    # 4) Extract transcript & OCR
    insights = info.get("insights", {})
    transcript = insights.get("transcript", [])
    ocr_blocks = insights.get("ocr", [])

    speech_context = [
        {"text": seg["text"].strip(), "start": inst["start"]}
        for seg in transcript if seg.get("text", "").strip()
        for inst in seg.get("instances", [])
    ]
    ocr_context = [
        {"text": block["text"].strip(), "start": inst["start"]}
        for block in ocr_blocks if block.get("text", "").strip()
        for inst in block.get("instances", [])
    ]

    speech_context.sort(key=lambda x: to_seconds(x["start"]))
    ocr_context.sort(key=lambda x: to_seconds(x["start"]))

    total = 0
    idx_s = 0
    n_s = len(speech_context)
    idx_o = 0
    n_o = len(ocr_context)

    while idx_s < n_s:
        window_start = to_seconds(speech_context[idx_s]["start"])
        window_end = window_start + 30.0

        speech_lines = []
        while idx_s < n_s and to_seconds(speech_context[idx_s]["start"]) <= window_end:
            speech_lines.append(speech_context[idx_s]["text"])
            idx_s += 1

        ocr_lines = []
        while idx_o < n_o and to_seconds(ocr_context[idx_o]["start"]) <= window_end:
            ocr_lines.append(ocr_context[idx_o]["text"])
            idx_o += 1

        start_ts = speech_context[total]["start"]
        chunk_text = " ".join(speech_lines).strip()
        ocr_text = " ".join(ocr_lines).strip()

        update_callback(current_file_chunk=total+1, status=f"VIDEO: saving chunk @ {start_ts}")
        save_video_chunk(
            page_text_content=chunk_text,
            ocr_chunk_text=ocr_text,
            start_time=start_ts,
            file_name=original_filename,
            user_id=user_id,
            document_id=document_id,
            group_id=group_id
        )
        total += 1

    # Extract metadata if enabled and chunks were processed
    settings = get_settings()
    enable_extract_meta_data = settings.get('enable_extract_meta_data', False)
    if enable_extract_meta_data and total > 0:
        try:
            update_callback(status="Extracting final metadata...")
            args = {
                "document_id": document_id,
                "user_id": user_id
            }

            if public_workspace_id:
                args["public_workspace_id"] = public_workspace_id
            elif group_id:
                args["group_id"] = group_id

            document_metadata = extract_document_metadata(**args)
            
            if document_metadata:
                update_fields = {k: v for k, v in document_metadata.items() if v is not None and v != ""}
                if update_fields:
                    update_fields['status'] = "Final metadata extracted"
                    update_callback(**update_fields)
                else:
                    update_callback(status="Final metadata extraction yielded no new info")
        except Exception as e:
            print(f"Warning: Error extracting final metadata for video document {document_id}: {str(e)}")
            update_callback(status=f"Processing complete (metadata extraction warning)")

    update_callback(status=f"VIDEO: done, {total} chunks")
    return total

def calculate_processing_percentage(doc_metadata):
    """
    Calculates a simpler, step-based processing percentage based on status
    and page saving progress.

    Args:
        doc_metadata (dict): The current document metadata dictionary.

    Returns:
        int: The calculated percentage (0-100).
    """
    status = doc_metadata.get('status', '')
    if isinstance(status, str):
        status = status.lower()
    elif isinstance(status, bytes):
        status = status.decode('utf-8').lower()
    elif isinstance(status, dict):
        status = json.dumps(status).lower()
        

    current_pct = doc_metadata.get('percentage_complete', 0)
    estimated_pages = doc_metadata.get('number_of_pages', 0)
    total_chunks_saved = doc_metadata.get('current_file_chunk', 0)

    # --- Final States ---
    if "processing complete" in status or current_pct == 100:
        # Ensure it stays 100 if it ever reached it
        return 100
    if "error" in status or "failed" in status:
        # Keep the last known percentage on error/failure
        return current_pct

    # --- Calculate percentage based on phase/status ---
    calculated_pct = 0

    # Phase 1: Initial steps up to sending to DI
    if "queued" in status:
        calculated_pct = 0

    elif "sending" in status:
        # Explicitly sending data for analysis
        calculated_pct = 5

    # Phase 3: Saving Pages (The main progress happens here: 10% -> 90%)
    elif "saving page" in status or "saving chunk" in status: # Status indicating the loop saving pages is active
        if estimated_pages > 0:
            # Calculate progress ratio (0.0 to 1.0)
            # Ensure saved count doesn't exceed estimate for the ratio
            safe_chunks_saved = min(total_chunks_saved, estimated_pages)
            progress_ratio = safe_chunks_saved / estimated_pages

            # Map the ratio to the percentage range [10, 90]
            # The range covers 80 percentage points (90 - 10)
            calculated_pct = 5 + (progress_ratio * 80)
        else:
            # If page count is unknown, we can't show granular progress.
            # Stay at the beginning of this phase.
            calculated_pct = 5

    # Phase 4: Final Metadata Extraction (Optional, after page saving)
    elif "extracting final metadata" in status:
        # This phase should start after page saving is effectively done (>=90%)
        # Assign a fixed value during this step.
        calculated_pct = 95

    # Default/Fallback: If status doesn't match known phases,
    # use the current percentage. This handles intermediate statuses like
    # "Chunk X/Y saved" which might occur between "saving page" updates.
    else:
        calculated_pct = current_pct


    # --- Final Adjustments ---

    # Cap at 99% - only "Processing Complete" status should trigger 100%
    final_pct = min(int(round(calculated_pct)), 99)

    # Prevent percentage from going down, unless it's due to an error state (handled above)
    # Compare the newly calculated capped percentage with the value read at the function start
    # This ensures progress is monotonic upwards until completion or error.
    return max(final_pct, current_pct)

def update_document(**kwargs):
    document_id = kwargs.get('document_id')
    user_id = kwargs.get('user_id')
    group_id = kwargs.get('group_id')
    public_workspace_id = kwargs.get('public_workspace_id')
    num_chunks_increment = kwargs.pop('num_chunks_increment', 0)

    if not document_id or not user_id:
        # Cannot proceed without these identifiers
        print("Error: document_id and user_id are required for update_document")
        # Depending on context, you might raise an error or return failure
        raise ValueError("document_id and user_id are required")

    current_time = datetime.now(timezone.utc).strftime('%Y-%m-%dT%H:%M:%SZ')
    is_group = group_id is not None
    is_public_workspace = public_workspace_id is not None

    # Choose the correct cosmos_container and query parameters
    if is_public_workspace:
        cosmos_container = cosmos_public_documents_container
    elif is_group:
        cosmos_container = cosmos_group_documents_container
    else:
        cosmos_container = cosmos_user_documents_container

    if is_public_workspace:
        query = """
            SELECT * 
            FROM c
            WHERE c.id = @document_id 
                AND c.public_workspace_id = @public_workspace_id
        """
        parameters = [
            {"name": "@document_id", "value": document_id},
            {"name": "@public_workspace_id", "value": public_workspace_id}
        ]
    elif is_group:
        query = """
            SELECT * 
            FROM c
            WHERE c.id = @document_id 
                AND c.group_id = @group_id
        """
        parameters = [
            {"name": "@document_id", "value": document_id},
            {"name": "@group_id", "value": group_id}
        ]
    else:
        query = """
            SELECT * 
            FROM c
            WHERE c.id = @document_id 
                AND c.user_id = @user_id
        """
        parameters = [
            {"name": "@document_id", "value": document_id},
            {"name": "@user_id", "value": user_id}
        ]
    
    add_file_task_to_file_processing_log(
        document_id=document_id,
        user_id=public_workspace_id if is_public_workspace else (group_id if is_group else user_id),
        content=f"Query is {query}, parameters are {parameters}."
    )

    try:
        existing_documents = list(
            cosmos_container.query_items(
                query=query, 
                parameters=parameters, 
                enable_cross_partition_query=True
            )
        )

        status = kwargs.get('status', '')

        if status:
            add_file_task_to_file_processing_log(
                document_id=document_id,
                user_id=public_workspace_id if is_public_workspace else (group_id if is_group else user_id),
                content=f"Status: {status}"
            )

        if not existing_documents:
            # Log specific error before raising
            log_msg = f"Document {document_id} not found for user {user_id} during update."
            print(log_msg)
            add_file_task_to_file_processing_log(
                document_id=document_id,
                user_id=public_workspace_id if is_public_workspace else (group_id if is_group else user_id),
                content=log_msg
            )
            raise CosmosResourceNotFoundError(
                message=f"Document {document_id} not found",
                status=404
            )


        existing_document = existing_documents[0]
        original_percentage = existing_document.get('percentage_complete', 0) # Store for comparison

        # 2. Apply updates from kwargs
        update_occurred = False
        updated_fields_requiring_chunk_sync = set() # Track fields needing propagation

        if num_chunks_increment > 0:
            current_num_chunks = existing_document.get('num_chunks', 0)
            existing_document['num_chunks'] = current_num_chunks + num_chunks_increment
            update_occurred = True # Incrementing counts as an update
            add_file_task_to_file_processing_log(
                document_id=document_id,
                user_id=public_workspace_id if is_public_workspace else (group_id if is_group else user_id),
                content=f"Incrementing num_chunks by {num_chunks_increment} to {existing_document['num_chunks']}"
            )

        for key, value in kwargs.items():
            if value is not None and existing_document.get(key) != value:
                # Avoid overwriting num_chunks if it was just incremented
                if key == 'num_chunks' and num_chunks_increment > 0:
                    continue # Skip direct assignment if increment was used
                existing_document[key] = value
                update_occurred = True
                if key in ['title', 'authors', 'file_name', 'document_classification']:
                    updated_fields_requiring_chunk_sync.add(key)
                # Propagate shared_group_ids to group chunks if changed
                if is_group and key == 'shared_group_ids':
                    updated_fields_requiring_chunk_sync.add('shared_group_ids')

        # 3. If any update happened, handle timestamps and percentage
        if update_occurred:
            existing_document['last_updated'] = current_time

            # Calculate new percentage based on the *updated* existing_document state
            # This now includes the potentially incremented num_chunks
            new_percentage = calculate_processing_percentage(existing_document)
            
            # Handle final state overrides for percentage

            status_lower = existing_document.get('status', '')
            if isinstance(status_lower, str):
                status_lower = status_lower.lower()
            elif isinstance(status_lower, bytes):
                status_lower = status_lower.decode('utf-8').lower()
            elif isinstance(status_lower, dict):
                status_lower = json.dumps(status_lower).lower()

            if "processing complete" in status_lower:
                new_percentage = 100
            elif "error" in status_lower or "failed" in status_lower:
                 pass # Percentage already calculated by helper based on 'failed' status

            # Ensure percentage doesn't decrease (unless reset on failure or hitting 100)
            # Compare against original_percentage fetched *before* any updates in this call
            if new_percentage < original_percentage and new_percentage != 0 and "failed" not in status_lower and "error" not in status_lower:
                 existing_document['percentage_complete'] = original_percentage
            else:
                 existing_document['percentage_complete'] = new_percentage

        # 4. Propagate relevant changes to search index chunks
        # This happens regardless of 'update_occurred' flag because the *intent* from kwargs might trigger it,
        # even if the main doc update didn't happen (e.g., only percentage changed).
        # However, it's better to only do this if the relevant fields *actually* changed.
        if update_occurred and updated_fields_requiring_chunk_sync:
            try:
                chunks_to_update = get_all_chunks(document_id, user_id)
                for chunk in chunks_to_update:
                    chunk_updates = {}
                    if 'title' in updated_fields_requiring_chunk_sync:
                        chunk_updates['title'] = existing_document.get('title')
                    if 'authors' in updated_fields_requiring_chunk_sync:
                         # Ensure authors is a list for the chunk metadata if needed
                        chunk_updates['author'] = existing_document.get('authors')
                    if 'file_name' in updated_fields_requiring_chunk_sync:
                        chunk_updates['file_name'] = existing_document.get('file_name')
                    if 'document_classification' in updated_fields_requiring_chunk_sync:
                        chunk_updates['document_classification'] = existing_document.get('document_classification')

                    if chunk_updates: # Only call update if there's something to change
                         update_chunk_metadata(
                             chunk_id=chunk['id'],
                             user_id=user_id,
                             document_id=document_id,
                             group_id=group_id,
                             **chunk_updates,
                             # Propagate shared_group_ids if needed
                             shared_group_ids=existing_document.get('shared_group_ids') if 'shared_group_ids' in updated_fields_requiring_chunk_sync else None
                         )
                add_file_task_to_file_processing_log(
                    document_id=document_id,
                    user_id=public_workspace_id if is_public_workspace else (group_id if is_group else user_id),
                    content=f"Propagated updates for fields {updated_fields_requiring_chunk_sync} to search chunks."
                )
            except Exception as chunk_sync_error:
                # Log error but don't necessarily fail the whole document update
                error_msg = f"Warning: Failed to sync metadata updates to search chunks for doc {document_id}: {chunk_sync_error}"
                print(error_msg)
                add_file_task_to_file_processing_log(
                    document_id=document_id,
                    user_id=public_workspace_id if is_public_workspace else (group_id if is_group else user_id),
                    content=error_msg
                )


        # 5. Upsert the document if changes were made
        if update_occurred:
            cosmos_container.upsert_item(existing_document)

    except CosmosResourceNotFoundError as e:
        # Error already logged where it was first detected
        print(f"Document {document_id} not found or access denied: {e}")
        raise # Re-raise for the caller to handle
    except Exception as e:
        error_msg = f"Error during update_document for {document_id}: {repr(e)}\nTraceback:\n{traceback.format_exc()}"
        print(error_msg)
        add_file_task_to_file_processing_log(
            document_id=document_id,
            user_id=public_workspace_id if is_public_workspace else (group_id if is_group else user_id),
            content=error_msg
        )
        # Optionally update status to failure here if the exception is critical
        # try:
        #    existing_document['status'] = f"Update failed: {str(e)[:100]}" # Truncate error
        #    existing_document['percentage_complete'] = calculate_processing_percentage(existing_document) # Recalculate % based on failure
        #    documents_container.upsert_item(existing_document)
        # except Exception as inner_e:
        #    print(f"Failed to update status to error state for {document_id}: {inner_e}")
        raise # Re-raise the original exception

def save_chunks(page_text_content, page_number, file_name, user_id, document_id, group_id=None, public_workspace_id=None):
    """
    Save a single chunk (one page) at a time:
      - Generate embedding
      - Build chunk metadata
      - Upload to Search index
    """
    current_time = datetime.now(timezone.utc).strftime('%Y-%m-%dT%H:%M:%SZ')
    is_group = group_id is not None
    is_public_workspace = public_workspace_id is not None

    # Choose the correct cosmos_container and query parameters
    if is_public_workspace:
        cosmos_container = cosmos_public_documents_container
    elif is_group:
        cosmos_container = cosmos_group_documents_container
    else:
        cosmos_container = cosmos_user_documents_container

    try:
        # Update document status
        #num_chunks = 1  # because we only have one chunk (page) here
        #status = f"Processing 1 chunk (page {page_number})"
        #update_document(document_id=document_id, user_id=user_id, status=status)
        
        add_file_task_to_file_processing_log(
            document_id=document_id, 
            user_id=public_workspace_id if is_public_workspace else (group_id if is_group else user_id), 
            content=f"Saving chunk, cosmos_container:{cosmos_container}, page_text_content:{page_text_content}, page_number:{page_number}, file_name:{file_name}, user_id:{user_id}, document_id:{document_id}, group_id:{group_id}, public_workspace_id:{public_workspace_id}"
        )

        if is_public_workspace:
            metadata = get_document_metadata(
                document_id=document_id, 
                user_id=user_id, 
                public_workspace_id=public_workspace_id
            )
        elif is_group:
            metadata = get_document_metadata(
                document_id=document_id, 
                user_id=user_id, 
                group_id=group_id
            )
        else:
            metadata = get_document_metadata(
                document_id=document_id, 
                user_id=user_id
            )

        if not metadata:
            raise ValueError(f"No metadata found for document {document_id} (group: {is_group})")

        version = metadata.get("version") if metadata.get("version") else 1 
        if version is None:
            raise ValueError(f"Metadata for document {document_id} missing 'version' field")
        
    except Exception as e:
        print(f"Error updating document status or retrieving metadata for document {document_id}: {repr(e)}\nTraceback:\n{traceback.format_exc()}")
        raise

    # Generate embedding
    try:
        #status = f"Generating embedding for page {page_number}"
        #update_document(document_id=document_id, user_id=user_id, status=status)
        embedding = generate_embedding(page_text_content)
    except Exception as e:
        print(f"Error generating embedding for page {page_number} of document {document_id}: {e}")
        raise

    # Build chunk document
    try:
        chunk_id = f"{document_id}_{page_number}"
        chunk_keywords = []
        chunk_summary = ""
        author = []
        title = ""

        if is_public_workspace:
            chunk_document = {
                "id": chunk_id,
                "document_id": document_id,
                "chunk_id": str(page_number),
                "chunk_text": page_text_content,
                "embedding": embedding,
                "file_name": file_name,
                "chunk_keywords": chunk_keywords,
                "chunk_summary": chunk_summary,
                "page_number": page_number,
                "author": author,
                "title": title,
                "document_classification": "Pending",
                "chunk_sequence": page_number,  # or you can keep an incremental idx
                "upload_date": current_time,
                "version": version,
                "public_workspace_id": public_workspace_id
            }
        elif is_group:
            # Get shared_group_ids from document metadata for group documents
            shared_group_ids = metadata.get('shared_group_ids', []) if metadata else []
            chunk_document = {
                "id": chunk_id,
                "document_id": document_id,
                "chunk_id": str(page_number),
                "chunk_text": page_text_content,
                "embedding": embedding,
                "file_name": file_name,
                "chunk_keywords": chunk_keywords,
                "chunk_summary": chunk_summary,
                "page_number": page_number,
                "author": author,
                "title": title,
                "document_classification": "Pending",
                "chunk_sequence": page_number,  # or you can keep an incremental idx
                "upload_date": current_time,
                "version": version,
                "group_id": group_id,
                "shared_group_ids": shared_group_ids
            }
        else:
            # Get shared_user_ids from document metadata for personal documents
            shared_user_ids = metadata.get('shared_user_ids', []) if metadata else []
            
            chunk_document = {
                "id": chunk_id,
                "document_id": document_id,
                "chunk_id": str(page_number),
                "chunk_text": page_text_content,
                "embedding": embedding,
                "file_name": file_name,
                "chunk_keywords": chunk_keywords,
                "chunk_summary": chunk_summary,
                "page_number": page_number,
                "author": author,
                "title": title,
                "document_classification": "Pending",
                "chunk_sequence": page_number,  # or you can keep an incremental idx
                "upload_date": current_time,
                "version": version,
                "user_id": user_id,
                "shared_user_ids": shared_user_ids
            }
    except Exception as e:
        print(f"Error creating chunk document for page {page_number} of document {document_id}: {e}")
        raise

    # Upload chunk document to Search
    try:
        #status = f"Uploading page {page_number} of document {document_id} to index."
        #update_document(document_id=document_id, user_id=user_id, status=status)

        if is_public_workspace:
            search_client = CLIENTS["search_client_public"]
        elif is_group:
            search_client = CLIENTS["search_client_group"]
        else:
            search_client = CLIENTS["search_client_user"]
        # Upload as a single-document list
        search_client.upload_documents(documents=[chunk_document])

    except Exception as e:
        print(f"Error uploading chunk document for document {document_id}: {e}")
        raise

def get_all_chunks(document_id, user_id, group_id=None, public_workspace_id=None):
    is_group = group_id is not None
    is_public_workspace = public_workspace_id is not None
<<<<<<< HEAD

    # For personal documents, first check if user has access (owner or shared)
    if not is_group and not is_public_workspace:
        # Check if user has access to this document
        if not is_document_shared_with_user(document_id, user_id):
            print(f"User {user_id} does not have access to document {document_id}")
            return []
    elif is_group:
        # For group documents, check if group has access (owner or shared)
        if not is_document_shared_with_group(document_id, group_id):
            print(f"Group {group_id} does not have access to document {document_id}")
            return []

=======

    # For personal documents, first check if user has access (owner or shared)
    if not is_group and not is_public_workspace:
        # Check if user has access to this document
        if not is_document_shared_with_user(document_id, user_id):
            print(f"User {user_id} does not have access to document {document_id}")
            return []
    elif is_group:
        # For group documents, check if group has access (owner or shared)
        if not is_document_shared_with_group(document_id, group_id):
            print(f"Group {group_id} does not have access to document {document_id}")
            return []

>>>>>>> 18e49980
    search_client = CLIENTS["search_client_public"] if is_public_workspace else CLIENTS["search_client_group"] if is_group else CLIENTS["search_client_user"]
    filter_expr = (
        f"document_id eq '{document_id}' and public_workspace_id eq '{public_workspace_id}'"
        if is_public_workspace else
<<<<<<< HEAD
        f"document_id eq '{document_id}' and (group_id eq '{group_id}' or shared_group_ids/any(g: g eq '{group_id}'))"
=======
        f"document_id eq '{document_id}' and group_id eq '{group_id}'"
>>>>>>> 18e49980
        if is_group else
        f"document_id eq '{document_id}'"  # For personal documents, just filter by document_id since access is already verified
    )

    select_fields = [
        "id",
        "chunk_text",
        "chunk_id",
        "file_name",
        "public_workspace_id" if is_public_workspace else ("group_id" if is_group else "user_id"),
        "version",
        "chunk_sequence",
        "upload_date"
    ]

    try:
        results = search_client.search(
            search_text="*",
            filter=filter_expr,
            select=",".join(select_fields)
        )
        return results

    except Exception as e:
        print(f"Error retrieving chunks for document {document_id}: {e}")
        raise

def update_chunk_metadata(chunk_id, user_id, group_id=None, public_workspace_id=None, document_id=None, **kwargs):
    is_group = group_id is not None
    is_public_workspace = public_workspace_id is not None

    try:
        search_client = CLIENTS["search_client_public"] if is_public_workspace else CLIENTS["search_client_group"] if is_group else CLIENTS["search_client_user"]
        chunk_item = search_client.get_document(key=chunk_id)

        if not chunk_item:
            raise Exception("Chunk not found")

        if is_public_workspace:
            if chunk_item.get('public_workspace_id') != public_workspace_id:
                raise Exception("Unauthorized access to chunk")
        elif is_group:
            if chunk_item.get('group_id') != group_id:
                raise Exception("Unauthorized access to chunk")
        else:
            if chunk_item.get('user_id') != user_id:
                raise Exception("Unauthorized access to chunk")

        if chunk_item.get('document_id') != document_id:
            raise Exception("Chunk does not belong to document")

        # Update only supported fields
        updatable_fields = [
            'chunk_keywords',
            'chunk_summary',
            'author',
            'title',
            'document_classification',
            'shared_user_ids',
            'shared_group_ids'
        ]
        for field in updatable_fields:
            if field in kwargs:
                chunk_item[field] = kwargs[field]

        search_client.upload_documents(documents=[chunk_item])

    except Exception as e:
        print(f"Error updating chunk metadata for chunk {chunk_id}: {e}")
        raise


def get_pdf_page_count(pdf_path: str) -> int:
    """
    Returns the total number of pages in the given PDF using PyMuPDF.
    """
    try:
        with fitz.open(pdf_path) as doc:
            return doc.page_count
    except Exception as e:
        print(f"Error reading PDF page count: {e}")
        return 0

def chunk_pdf(input_pdf_path: str, max_pages: int = 500) -> list:
    """
    Splits a PDF into multiple PDFs, each with up to `max_pages` pages,
    using PyMuPDF. Returns a list of file paths for the newly created chunks.
    """
    chunks = []
    try:
        with fitz.open(input_pdf_path) as doc:
            total_pages = doc.page_count
            current_page = 0
            chunk_index = 1
            
            base_name, ext = os.path.splitext(input_pdf_path)
            
            # Loop through the PDF in increments of `max_pages`
            while current_page < total_pages:
                end_page = min(current_page + max_pages, total_pages)
                
                # Create a new, empty document for this chunk
                chunk_doc = fitz.open()
                
                # Insert the range of pages in one go
                chunk_doc.insert_pdf(doc, from_page=current_page, to_page=end_page - 1)
                
                chunk_pdf_path = f"{base_name}_chunk_{chunk_index}{ext}"
                chunk_doc.save(chunk_pdf_path)
                chunk_doc.close()
                
                chunks.append(chunk_pdf_path)
                
                current_page = end_page
                chunk_index += 1

    except Exception as e:
        print(f"Error chunking PDF: {e}")

    return chunks

def get_documents(user_id, group_id=None, public_workspace_id=None):
    is_group = group_id is not None
    is_public_workspace = public_workspace_id is not None

    # Choose the correct cosmos_container and query parameters
    if is_public_workspace:
        cosmos_container = cosmos_public_documents_container
    elif is_group:
        cosmos_container = cosmos_group_documents_container
    else:
        cosmos_container = cosmos_user_documents_container

    if is_public_workspace:
        query = """
            SELECT TOP 1 * 
            FROM c
            WHERE c.public_workspace_id = @public_workspace_id
        """
        parameters = [
            {"name": "@public_workspace_id", "value": public_workspace_id}
        ]
    elif is_group:
        query = """
            SELECT *
            FROM c
            WHERE c.group_id = @group_id OR ARRAY_CONTAINS(c.shared_group_ids, @group_id)
        """
        parameters = [
            {"name": "@group_id", "value": group_id}
        ]
    else:
        query = """
            SELECT *
            FROM c
            WHERE c.user_id = @user_id OR ARRAY_CONTAINS(c.shared_user_ids, @user_id)
        """
        parameters = [
            {"name": "@user_id", "value": user_id}
        ]
    
    try:       
        documents = list(
            cosmos_container.query_items(
                query=query,
                parameters=parameters, 
                enable_cross_partition_query=True
            )
        )

        latest_documents = {}

        for doc in documents:
            file_name = doc['file_name']
            if file_name not in latest_documents or doc['version'] > latest_documents[file_name]['version']:
                latest_documents[file_name] = doc
                
        return jsonify({"documents": list(latest_documents.values())}), 200
    except Exception as e:
        return jsonify({'error': f'Error retrieving documents: {str(e)}'}), 500

def get_document(user_id, document_id, group_id=None, public_workspace_id=None):
    is_group = group_id is not None
    is_public_workspace = public_workspace_id is not None

    # Choose the correct cosmos_container and query parameters
    if is_public_workspace:
        cosmos_container = cosmos_public_documents_container
    elif is_group:
        cosmos_container = cosmos_group_documents_container
    else:
        cosmos_container = cosmos_user_documents_container

    if is_public_workspace:
        query = """
            SELECT TOP 1 * 
            FROM c
            WHERE c.id = @document_id 
                AND c.public_workspace_id = @public_workspace_id
            ORDER BY c.version DESC
        """
        parameters = [
            {"name": "@document_id", "value": document_id},
            {"name": "@public_workspace_id", "value": public_workspace_id}
        ]
    elif is_group:
        query = """
            SELECT TOP 1 *
            FROM c
            WHERE c.id = @document_id
                AND (c.group_id = @group_id OR ARRAY_CONTAINS(c.shared_group_ids, @group_id))
            ORDER BY c.version DESC
        """
        parameters = [
            {"name": "@document_id", "value": document_id},
            {"name": "@group_id", "value": group_id}
        ]
    else:
        query = """
            SELECT TOP 1 *
            FROM c
            WHERE c.id = @document_id
                AND (
                    c.user_id = @user_id
                    OR ARRAY_CONTAINS(c.shared_user_ids, @user_id)
                    OR EXISTS(SELECT VALUE s FROM s IN c.shared_user_ids WHERE STARTSWITH(s, @user_id_prefix))
                )
            ORDER BY c.version DESC
        """
        parameters = [
            {"name": "@document_id", "value": document_id},
            {"name": "@user_id", "value": user_id},
            {"name": "@user_id_prefix", "value": f"{user_id},"}
        ]

    try:
        document_results = list(
            cosmos_container.query_items(
                query=query, 
                parameters=parameters, 
                enable_cross_partition_query=True
            )
        )

        if not document_results:
            return jsonify({'error': 'Document not found or access denied'}), 404

        return jsonify(document_results[0]), 200

    except Exception as e:
        return jsonify({'error': f'Error retrieving document: {str(e)}'}), 500

def get_latest_version(document_id, user_id, group_id=None, public_workspace_id=None):
    is_group = group_id is not None
    is_public_workspace = public_workspace_id is not None

    # Choose the correct cosmos_container and query parameters
    if is_public_workspace:
        cosmos_container = cosmos_public_documents_container
    elif is_group:
        cosmos_container = cosmos_group_documents_container
    else:
        cosmos_container = cosmos_user_documents_container

    if is_public_workspace:
        query = """
            SELECT TOP 1 * 
            FROM c
            WHERE c.id = @document_id 
                AND c.public_workspace_id = @public_workspace_id
            ORDER BY c.version DESC
        """
        parameters = [
            {"name": "@document_id", "value": document_id},
            {"name": "@public_workspace_id", "value": public_workspace_id}
        ]
    elif is_group:
        query = """
            SELECT c.version
            FROM c
            WHERE c.id = @document_id
                AND (c.group_id = @group_id OR ARRAY_CONTAINS(c.shared_group_ids, @group_id))
            ORDER BY c.version DESC
        """
        parameters = [
            {"name": "@document_id", "value": document_id},
            {"name": "@group_id", "value": group_id}
        ]
    else:
        query = """
            SELECT c.version
            FROM c
            WHERE c.id = @document_id
                AND (c.user_id = @user_id OR ARRAY_CONTAINS(c.shared_user_ids, @user_id))
            ORDER BY c.version DESC
        """
        parameters = [
            {"name": "@document_id", "value": document_id},
            {"name": "@user_id", "value": user_id}
        ]

    try:
        results = list(
            cosmos_container.query_items(
                query=query, 
                parameters=parameters, 
                enable_cross_partition_query=True
            )
        )

        if results:
            return results[0]['version']
        else:
            return None

    except Exception as e:
        return None

def get_document_version(user_id, document_id, version, group_id=None, public_workspace_id=None):
    is_group = group_id is not None
    is_public_workspace = public_workspace_id is not None
<<<<<<< HEAD

    if is_public_workspace:
        cosmos_container = cosmos_public_documents_container
    elif is_group:
        cosmos_container = cosmos_group_documents_container
    else:
        cosmos_container = cosmos_user_documents_container

    if is_public_workspace:
=======

    if is_public_workspace:
        cosmos_container = cosmos_public_documents_container
    elif is_group:
        cosmos_container = cosmos_group_documents_container
    else:
        cosmos_container = cosmos_user_documents_container

    if is_public_workspace:
>>>>>>> 18e49980
        query = """
            SELECT * 
            FROM c
            WHERE c.id = @document_id
                AND c.version = @version
                AND c.public_workspace_id = @public_workspace_id
            ORDER BY c.version DESC
        """
        parameters = [
            {"name": "@document_id", "value": document_id},
            {"name": "@version", "value": version},
            {"name": "@public_workspace_id", "value": public_workspace_id}
        ]
    elif is_group:
        query = """
            SELECT *
            FROM c
            WHERE c.id = @document_id
                AND c.version = @version
                AND (c.group_id = @group_id OR ARRAY_CONTAINS(c.shared_group_ids, @group_id))
            ORDER BY c.version DESC
        """
        parameters = [
            {"name": "@document_id", "value": document_id},
            {"name": "@version", "value": version},
            {"name": "@group_id", "value": group_id}
        ]
    else:
        query = """
            SELECT *
            FROM c
            WHERE c.id = @document_id
                AND c.version = @version
                AND (c.user_id = @user_id OR ARRAY_CONTAINS(c.shared_user_ids, @user_id))
            ORDER BY c.version DESC
        """
        parameters = [
            {"name": "@document_id", "value": document_id},
            {"name": "@version", "value": version},
            {"name": "@user_id", "value": user_id}
        ]

    try:
        document_results = list(
            cosmos_container.query_items(
                query=query, 
                parameters=parameters, 
                enable_cross_partition_query=True
            )
        )

        if not document_results:
            return jsonify({'error': 'Document version not found'}), 404

        return jsonify(document_results[0]), 200

    except Exception as e:
        return jsonify({'error': f'Error retrieving document version: {str(e)}'}), 500

def delete_from_blob_storage(document_id, user_id, file_name, group_id=None, public_workspace_id=None):
    """Delete a document from Azure Blob Storage."""
    is_group = group_id is not None
    is_public_workspace = public_workspace_id is not None
    
    if is_public_workspace:
        storage_account_container_name = storage_account_public_documents_container_name
    elif is_group:
        storage_account_container_name = storage_account_group_documents_container_name
    else:
        storage_account_container_name = storage_account_user_documents_container_name
    
    # Check if enhanced citations are enabled and blob client is available
    settings = get_settings()
    enable_enhanced_citations = settings.get("enable_enhanced_citations", False)
    
    if not enable_enhanced_citations:
        return  # No need to proceed if enhanced citations are disabled
    
    try:
        # Construct the blob path using the same format as in upload_to_blob
        blob_path = f"{group_id}/{file_name}" if is_group else f"{user_id}/{file_name}"
        
        # Get the blob client
        blob_service_client = CLIENTS.get("storage_account_office_docs_client")
        if not blob_service_client:
            print(f"Warning: Enhanced citations enabled but blob service client not configured.")
            return
            
        # Get container client
        container_client = blob_service_client.get_container_client(storage_account_container_name)
        if not container_client:
            print(f"Warning: Could not get container client for {storage_account_container_name}")
            return
            
        # Get blob client
        blob_client = container_client.get_blob_client(blob_path)
        
        # Delete the blob if it exists
        if blob_client.exists():
            blob_client.delete_blob()
            print(f"Successfully deleted blob at {blob_path}")
        else:
            print(f"No blob found at {blob_path} to delete")
            
    except Exception as e:
        print(f"Error deleting document from blob storage: {str(e)}")
        # Don't raise the exception, as we want the Cosmos DB deletion to proceed
        # even if blob deletion fails

def delete_document(user_id, document_id, group_id=None, public_workspace_id=None):
    """Delete a document from the user's documents in Cosmos DB and blob storage if enhanced citations are enabled."""
    is_group = group_id is not None
    is_public_workspace = public_workspace_id is not None
    
    if is_public_workspace:
        cosmos_container = cosmos_public_documents_container
    elif is_group:
        cosmos_container = cosmos_group_documents_container
    else:
        cosmos_container = cosmos_user_documents_container

    try:
        document_item = cosmos_container.read_item(
            item=document_id,
            partition_key=document_id
        )

        if is_public_workspace:
            if document_item.get('public_workspace_id') != public_workspace_id:
                raise Exception("Unauthorized access to document")
        elif is_group:
            # For group documents, only the owning group can delete (not shared groups)
            if document_item.get('group_id') != group_id:
                raise Exception("Unauthorized access to document - only document owning group can delete")
        else:
            # For personal documents, only the owner can delete (not shared users)
            if document_item.get('user_id') != user_id:
                raise Exception("Unauthorized access to document - only document owner can delete")
            
        # Get the file name from the document to use for blob deletion
        file_name = document_item.get('file_name')
        
        # First try to delete from blob storage
        try:
            if file_name:
                delete_from_blob_storage(document_id, user_id, file_name, group_id, public_workspace_id)
        except Exception as blob_error:
            # Log the error but continue with Cosmos DB deletion
            print(f"Error deleting from blob storage (continuing with document deletion): {str(blob_error)}")
        
        # Then delete from Cosmos DB
        cosmos_container.delete_item(
            item=document_id,
            partition_key=document_id
        )

    except CosmosResourceNotFoundError:
        raise Exception("Document not found")
    except Exception as e:
        raise

def delete_document_chunks(document_id, group_id=None, public_workspace_id=None):
    """Delete document chunks from Azure Cognitive Search index."""

    is_group = group_id is not None
    is_public_workspace = public_workspace_id is not None

    try:
        search_client = CLIENTS["search_client_public"] if is_public_workspace else CLIENTS["search_client_group"] if is_group else CLIENTS["search_client_user"]
        results = search_client.search(
            search_text="*",
            filter=f"document_id eq '{document_id}'",
            select=["id"]
        )

        ids_to_delete = [doc['id'] for doc in results]

        if not ids_to_delete:
            return

        documents_to_delete = [{"id": doc_id} for doc_id in ids_to_delete]
        batch = IndexDocumentsBatch()
        batch.add_delete_actions(documents_to_delete)
        result = search_client.index_documents(batch)
    except Exception as e:
        raise

def delete_document_version_chunks(document_id, version, group_id=None, public_workspace_id=None):
    """Delete document chunks from Azure Cognitive Search index for a specific version."""
    is_group = group_id is not None
    is_public_workspace = public_workspace_id is not None

    search_client = CLIENTS["search_client_public"] if is_public_workspace else CLIENTS["search_client_group"] if is_group else CLIENTS["search_client_user"]

    search_client.delete_documents(
        actions=[
            {"@search.action": "delete", "id": chunk['id']} for chunk in 
            search_client.search(
                search_text="*",
                filter=f"document_id eq '{document_id}' and version eq {version}",
                select="id"
            )
        ]
    )

def get_document_versions(user_id, document_id, group_id=None, public_workspace_id=None):
    """ Get all versions of a document for a user."""
    is_group = group_id is not None
    is_public_workspace = public_workspace_id is not None

    if is_public_workspace:
        cosmos_container = cosmos_public_documents_container
    elif is_group:
        cosmos_container = cosmos_group_documents_container
    else:
        cosmos_container = cosmos_user_documents_container

    if is_public_workspace:
        query = """
            SELECT c.id, c.file_name, c.version, c.upload_date
            FROM c
            WHERE c.id = @document_id 
                AND c.public_workspace_id = @public_workspace_id
            ORDER BY c.version DESC
        """
        parameters = [
            {"name": "@document_id", "value": document_id},
            {"name": "@public_workspace_id", "value": public_workspace_id}
        ]
    elif is_group:
        query = """
            SELECT c.id, c.file_name, c.version, c.upload_date
            FROM c
            WHERE c.id = @document_id
                AND (c.group_id = @group_id OR ARRAY_CONTAINS(c.shared_group_ids, @group_id))
            ORDER BY c.version DESC
        """
        parameters = [
            {"name": "@document_id", "value": document_id},
            {"name": "@group_id", "value": group_id}
        ]
    else:
        query = """
            SELECT c.id, c.file_name, c.version, c.upload_date
            FROM c
            WHERE c.id = @document_id
                AND (c.user_id = @user_id OR ARRAY_CONTAINS(c.shared_user_ids, @user_id))
            ORDER BY c.version DESC
        """
        parameters = [
            {"name": "@document_id", "value": document_id},
            {"name": "@user_id", "value": user_id}
        ]

    try:
        versions_results = list(
            cosmos_container.query_items(
                query=query, 
                parameters=parameters, 
                enable_cross_partition_query=True
            )
        )

        if not versions_results:
            return []
        return versions_results

    except Exception as e:
        return []
    
def detect_doc_type(document_id, user_id=None):
    """
    Check Cosmos to see if this doc belongs to the user's docs (has user_id),
    the group's docs (has group_id), or public workspace docs (has public_workspace_id).
    Returns one of: "personal", "group", "public", or None if not found.
    Optionally checks if user_id matches (for user docs).
    """

    try:
        doc_item = cosmos_user_documents_container.read_item(
            document_id,
            partition_key=document_id
        )
        if user_id and doc_item.get('user_id') != user_id:
            pass
        else:
            return "personal", doc_item['user_id']
    except:
        pass

    try:
        group_doc_item = cosmos_group_documents_container.read_item(
            document_id,
            partition_key=document_id
        )
        return "group", group_doc_item['group_id']
    except:
        pass

    try:
        public_doc_item = cosmos_public_documents_container.read_item(
            document_id,
            partition_key=document_id
        )
        return "public", public_doc_item['public_workspace_id']
    except:
        pass

    return None

def process_metadata_extraction_background(document_id, user_id, group_id=None, public_workspace_id=None):
    """
    Background function that calls extract_document_metadata(...)
    and updates Cosmos DB accordingly.
    """
    is_group = group_id is not None
    is_public_workspace = public_workspace_id is not None

    try:
        # Log status: starting
        args = {
            "document_id": document_id,
            "user_id": user_id,
            "percentage_complete": 5,
            "status": "Metadata extraction started..."
        }

        if is_public_workspace:
            args["public_workspace_id"] = public_workspace_id
        elif is_group:
            args["group_id"] = group_id

        update_document(**args)

        # Call your existing extraction function
        args = {
            "document_id": document_id,
            "user_id": user_id
        }

        if is_public_workspace:
            args["public_workspace_id"] = public_workspace_id
        elif is_group:
            args["group_id"] = group_id

        metadata = extract_document_metadata(**args)


        if not metadata:
            # If it fails or returns nothing, log an error status and quit
            args = {
                "document_id": document_id,
                "user_id": user_id,
                "status": "Metadata extraction returned empty or failed"
            }

            if is_public_workspace:
                args["public_workspace_id"] = public_workspace_id
            elif is_group:
                args["group_id"] = group_id

            update_document(**args)

            return

        # Persist the returned metadata fields back into Cosmos
        args_metadata = {
            "document_id": document_id,
            "user_id": user_id,
            "title": metadata.get('title'),
            "authors": metadata.get('authors'),
            "abstract": metadata.get('abstract'),
            "keywords": metadata.get('keywords'),
            "publication_date": metadata.get('publication_date'),
            "organization": metadata.get('organization')
        }

        if is_public_workspace:
            args_metadata["public_workspace_id"] = public_workspace_id
        elif is_group:
            args_metadata["group_id"] = group_id

        update_document(**args_metadata)

        args_status = {
            "document_id": document_id,
            "user_id": user_id,
            "status": "Metadata extraction complete",
            "percentage_complete": 100
        }

        if is_public_workspace:
            args_status["public_workspace_id"] = public_workspace_id
        elif is_group:
            args_status["group_id"] = group_id

        update_document(**args_status)

    except Exception as e:
        # Log any exceptions
        args = {
            "document_id": document_id,
            "user_id": user_id,
            "status": f"Metadata extraction failed: {str(e)}"
        }

        if is_public_workspace:
            args["public_workspace_id"] = public_workspace_id
        elif is_group:
            args["group_id"] = group_id

        update_document(**args)
      
def extract_document_metadata(document_id, user_id, group_id=None, public_workspace_id=None):
    """
    Extract metadata from a document stored in Cosmos DB.
    This function is called in the background after the document is uploaded.
    It retrieves the document from Cosmos DB, extracts metadata, and performs
    content safety checks.
    """

    settings = get_settings()
    enable_gpt_apim = settings.get('enable_gpt_apim', False)
    enable_user_workspace = settings.get('enable_user_workspace', False)
    enable_group_workspaces = settings.get('enable_group_workspaces', False)

    is_group = group_id is not None
    is_public_workspace = public_workspace_id is not None
    
    if is_public_workspace:
        cosmos_container = cosmos_public_documents_container
        id_key = "public_workspace_id"
        id_value = public_workspace_id
    elif is_group:
        cosmos_container = cosmos_group_documents_container
        id_key = "group_id"
        id_value = group_id
    else:
        cosmos_container = cosmos_user_documents_container
        id_key = "user_id"
        id_value = user_id

    add_file_task_to_file_processing_log(
        document_id=document_id, 
        user_id=public_workspace_id if is_public_workspace else (group_id if is_group else user_id),
        content=f"Querying metadata for document {document_id} and user {user_id}"
    )
    
    # Example structure for reference
    meta_data_example = {
        "title": "Title here",
        "authors": ["Author 1", "Author 2"],
        "organization": "Organization or Unknown",
        "publication_date": "MM/YYYY or N/A",
        "keywords": ["keyword1", "keyword2", "keyword3", "keyword4", "keyword5"],
        "abstract": "two sentence abstract"
    }
    
    # Pre-initialize metadata dictionary
    meta_data = {
        "title": "",
        "authors": [],
        "organization": "",
        "publication_date": "",
        "keywords": [],
        "abstract": ""
    }

    if is_public_workspace:
        query = """
            SELECT *
            FROM c
            WHERE c.id = @document_id
                AND c.public_workspace_id = @public_workspace_id
        """
        parameters = [
            {"name": "@document_id", "value": document_id},
            {"name": "@public_workspace_id", "value": public_workspace_id}
        ]
    elif is_group:
        query = """
            SELECT *
            FROM c
            WHERE c.id = @document_id
                AND c.group_id = @group_id
        """
        parameters = [
            {"name": "@document_id", "value": document_id},
            {"name": "@group_id", "value": group_id}
        ]
    else:
        query = """
            SELECT *
            FROM c
            WHERE c.id = @document_id
                AND c.user_id = @user_id
        """
        parameters = [
            {"name": "@document_id", "value": document_id},
            {"name": "@user_id", "value": user_id}
        ]

    # --- Step 1: Retrieve document from Cosmos ---
    try:
        document_items = list(
            cosmos_container.query_items(
                query=query, 
                parameters=parameters, 
                enable_cross_partition_query=True
            )
        )

        args = {
            "document_id": document_id,
            "user_id": user_id,
            "status": f"Retrieved document items for document {document_id}"
        }

        if is_public_workspace:
            args["public_workspace_id"] = public_workspace_id
        elif is_group:
            args["group_id"] = group_id

        update_document(**args)


        add_file_task_to_file_processing_log(
            document_id=document_id, 
            user_id=group_id if is_group else user_id,
            content=f"Retrieved document items for document {document_id}: {document_items}"
        )
    except Exception as e:
        add_file_task_to_file_processing_log(
            document_id=document_id, 
            user_id=group_id if is_group else user_id,
            content=f"Error querying document items for document {document_id}: {e}"
        )
        print(f"Error querying document items for document {document_id}: {e}")

    if not document_items:
        return None

    document_metadata = document_items[0]
    
    # --- Step 2: Populate meta_data from DB ---
    # Convert the DB fields to the correct structure
    if "title" in document_metadata:
        meta_data["title"] = document_metadata["title"]
    if "authors" in document_metadata:
        meta_data["authors"] = ensure_list(document_metadata["authors"])
    if "organization" in document_metadata:
        meta_data["organization"] = document_metadata["organization"]
    if "publication_date" in document_metadata:
        meta_data["publication_date"] = document_metadata["publication_date"]
    if "keywords" in document_metadata:
        meta_data["keywords"] = ensure_list(document_metadata["keywords"])
    if "abstract" in document_metadata:
        meta_data["abstract"] = document_metadata["abstract"]

    add_file_task_to_file_processing_log(
        document_id=document_id, 
        user_id=group_id if is_group else user_id,
        content=f"Extracted metadata for document {document_id}, metadata: {meta_data}"
    )

    args = {
        "document_id": document_id,
        "user_id": user_id,
        "status": f"Extracted metadata for document {document_id}"
    }

    if is_public_workspace:
        args["public_workspace_id"] = public_workspace_id
    elif is_group:
        args["group_id"] = group_id

    update_document(**args)


    # --- Step 3: Content Safety Check (if enabled) ---
    if settings.get('enable_content_safety') and "content_safety_client" in CLIENTS:
        content_safety_client = CLIENTS["content_safety_client"]
        blocked = False
        block_reasons = []
        triggered_categories = []
        blocklist_matches = []

        try:
            request_obj = AnalyzeTextOptions(text=json.dumps(meta_data))
            cs_response = content_safety_client.analyze_text(request_obj)

            max_severity = 0
            for cat_result in cs_response.categories_analysis:
                triggered_categories.append({
                    "category": cat_result.category,
                    "severity": cat_result.severity
                })
                if cat_result.severity > max_severity:
                    max_severity = cat_result.severity

            if cs_response.blocklists_match:
                for match in cs_response.blocklists_match:
                    blocklist_matches.append({
                        "blocklistName": match.blocklist_name,
                        "blocklistItemId": match.blocklist_item_id,
                        "blocklistItemText": match.blocklist_item_text
                    })

            if max_severity >= 4:
                blocked = True
                block_reasons.append("Max severity >= 4")
            if blocklist_matches:
                blocked = True
                block_reasons.append("Blocklist match")
            
            if blocked:
                add_file_task_to_file_processing_log(
                    document_id=document_id, 
                    user_id=group_id if is_group else user_id,
                    content=f"Blocked document metadata: {document_metadata}, reasons: {block_reasons}"
                )
                print(f"Blocked document metadata: {document_metadata}\nReasons: {block_reasons}")
                return None

        except Exception as e:
            add_file_task_to_file_processing_log(
                document_id=document_id, 
                user_id=group_id if is_group else user_id,
                content=f"Error checking content safety for document metadata: {e}"
            )
            print(f"Error checking content safety for document metadata: {e}")

    # --- Step 4: Hybrid Search ---
    try:
        if enable_user_workspace or enable_group_workspaces:
            add_file_task_to_file_processing_log(
                document_id=document_id, 
                user_id=group_id if is_group else user_id,
                content=f"Processing Hybrid search for document {document_id} using json dump of metadata {json.dumps(meta_data)}"
            )

            args = {
                "document_id": document_id,
                "user_id": user_id,
                "status": f"Collecting document data to generate metadata from document: {document_id}"
            }

            if is_public_workspace:
                args["public_workspace_id"] = public_workspace_id
            elif is_group:
                args["group_id"] = group_id

            update_document(**args)


            document_scope, scope_id = detect_doc_type(
                document_id,
                user_id
            )

            if document_scope == "personal":
                search_results = hybrid_search(
                    json.dumps(meta_data),
                    user_id,
                    document_id=document_id,
                    top_n=12,
                    doc_scope=document_scope
                )
            elif document_scope == "group":
                search_results = hybrid_search(
                    json.dumps(meta_data),
                    user_id,
                    document_id=document_id,
                    top_n=12,
                    doc_scope=document_scope,
                    active_group_id=scope_id
                )
            elif document_scope == "public":
                search_results = hybrid_search(
                    json.dumps(meta_data),
                    user_id,
                    document_id=document_id,
                    top_n=12,
                    doc_scope=document_scope,
                    active_public_workspace_id=scope_id
                )
            else:
                # If document scope is not detected, but we know it's a public workspace document
                # (since we're in this function with public_workspace_id), use public scope
                if is_public_workspace:
                    search_results = hybrid_search(
                        json.dumps(meta_data),
                        user_id,
                        document_id=document_id,
                        top_n=12,
                        doc_scope="public",
                        active_public_workspace_id=public_workspace_id
                    )
                else:
                    search_results = "No Hybrid results"

        else:
            search_results = "No Hybrid results"
    except Exception as e:
        add_file_task_to_file_processing_log(
            document_id=document_id, 
            user_id=group_id if is_group else user_id,
            content=f"Error processing Hybrid search for document {document_id}: {e}"
        )
        print(f"Error processing Hybrid search for document {document_id}: {e}")
        search_results = "No Hybrid results"

    gpt_model = settings.get('metadata_extraction_model')

    # --- Step 5: Prepare GPT Client ---
    if enable_gpt_apim:
        # APIM-based GPT client
        gpt_client = AzureOpenAI(
            api_version=settings.get('azure_apim_gpt_api_version'),
            azure_endpoint=settings.get('azure_apim_gpt_endpoint'),
            api_key=settings.get('azure_apim_gpt_subscription_key')
        )
    else:
        # Standard Azure OpenAI approach
        if settings.get('azure_openai_gpt_authentication_type') == 'managed_identity':
            token_provider = get_bearer_token_provider(
                DefaultAzureCredential(), 
                cognitive_services_scope
            )
            gpt_client = AzureOpenAI(
                api_version=settings.get('azure_openai_gpt_api_version'),
                azure_endpoint=settings.get('azure_openai_gpt_endpoint'),
                azure_ad_token_provider=token_provider
            )
        else:
            gpt_client = AzureOpenAI(
                api_version=settings.get('azure_openai_gpt_api_version'),
                azure_endpoint=settings.get('azure_openai_gpt_endpoint'),
                api_key=settings.get('azure_openai_gpt_key')
            )

    # --- Step 6: GPT Prompt and JSON Parsing ---
    try:
        add_file_task_to_file_processing_log(
            document_id=document_id, 
            user_id=group_id if is_group else user_id,
            content=f"Sending search results to AI to generate metadata {document_id}"
        )
        messages = [
            {
                "role": "system", 
                "content": "You are an AI assistant that extracts metadata. Return valid JSON."
            },
            {
                "role": "user", 
                "content": (
                    f"Search results from AI search index:\n{search_results}\n\n"
                    f"Current known metadata:\n{json.dumps(meta_data, indent=2)}\n\n"
                    f"Desired metadata structure:\n{json.dumps(meta_data_example, indent=2)}\n\n"
                    f"Please attempt to fill in any missing, or empty values."
                    f"If generating keywords, please create 5-10 keywords."
                    f"Return only JSON."
                )
            }
        ]

        response = gpt_client.chat.completions.create(
            model=gpt_model, 
            messages=messages
        )
        
    except Exception as e:
        add_file_task_to_file_processing_log(
            document_id=document_id, 
            user_id=group_id if is_group else user_id,
            content=f"Error processing GPT request for document {document_id}: {e}"
        )
        print(f"Error processing GPT request for document {document_id}: {e}")
        return meta_data  # Return what we have so far
    
    if not response:
        return meta_data  # or None, depending on your logic

    response_content = response.choices[0].message.content
    add_file_task_to_file_processing_log(
        document_id=document_id, 
        user_id=group_id if is_group else user_id,
        content=f"GPT response for document {document_id}: {response_content}"
    )

    # --- Step 7: Clean and parse the GPT JSON output ---
    try:
        add_file_task_to_file_processing_log(
            document_id=document_id, 
            user_id=group_id if is_group else user_id,
            content=f"Decoding JSON from GPT response for document {document_id}"
        )

        cleaned_str = clean_json_codeFence(response_content)

        add_file_task_to_file_processing_log(
            document_id=document_id, 
            user_id=group_id if is_group else user_id, 
            content=f"Cleaned JSON from GPT response for document {document_id}: {cleaned_str}"
        )

        gpt_output = json.loads(cleaned_str)

        add_file_task_to_file_processing_log(
            document_id=document_id, 
            user_id=group_id if is_group else user_id,
            content=f"Decoded JSON from GPT response for document {document_id}: {gpt_output}"
        )

        # Ensure authors and keywords are always lists
        gpt_output["authors"] = ensure_list(gpt_output.get("authors", []))
        gpt_output["keywords"] = ensure_list(gpt_output.get("keywords", []))

    except (json.JSONDecodeError, TypeError) as e:
        add_file_task_to_file_processing_log(
            document_id=document_id, 
            user_id=group_id if is_group else user_id,
            content=f"Error decoding JSON from GPT response for document {document_id}: {e}"
        )
        print(f"Error decoding JSON from response: {e}")
        return meta_data  # or None

    # --- Step 8: Merge GPT Output with Existing Metadata ---
    #
    # If the DB’s version is effectively empty/worthless, then overwrite 
    # with the GPT’s version if GPT has something non-empty.
    # Otherwise keep the DB’s version.
    #

    # Title
    if is_effectively_empty(meta_data["title"]):
        meta_data["title"] = gpt_output.get("title", meta_data["title"])

    # Authors
    if is_effectively_empty(meta_data["authors"]):
        # If GPT has no authors either, fallback to ["Unknown"]
        meta_data["authors"] = gpt_output["authors"] or ["Unknown"]

    # Organization
    if is_effectively_empty(meta_data["organization"]):
        meta_data["organization"] = gpt_output.get("organization", meta_data["organization"])

    # Publication Date
    if is_effectively_empty(meta_data["publication_date"]):
        meta_data["publication_date"] = gpt_output.get("publication_date", meta_data["publication_date"])

    # Keywords
    if is_effectively_empty(meta_data["keywords"]):
        meta_data["keywords"] = gpt_output["keywords"]

    # Abstract
    if is_effectively_empty(meta_data["abstract"]):
        meta_data["abstract"] = gpt_output.get("abstract", meta_data["abstract"])

    add_file_task_to_file_processing_log(
        document_id=document_id, 
        user_id=group_id if is_group else user_id,
        content=f"Final metadata for document {document_id}: {meta_data}"
    )

    args = {
        "document_id": document_id,
        "user_id": user_id,
        "status": f"Metadata generated for document {document_id}"
    }

    if is_public_workspace:
        args["public_workspace_id"] = public_workspace_id
    elif is_group:
        args["group_id"] = group_id

    update_document(**args)


    return meta_data

def clean_json_codeFence(response_content: str) -> str:
    """
    Removes leading and trailing triple-backticks (```) or ```json
    from a string so that it can be parsed as JSON.
    """
    # Remove any ```json or ``` (with optional whitespace/newlines) at the start
    cleaned = re.sub(r"(?s)^```(?:json)?\s*", "", response_content.strip())
    # Remove trailing ``` on its own line or at the end
    cleaned = re.sub(r"```$", "", cleaned.strip())
    return cleaned.strip()

def ensure_list(value, delimiters=r"[;,]"):
    """
    Ensures the provided value is returned as a list of strings.
    - If `value` is already a list, it is returned as-is.
    - If `value` is a string, it is split on the given delimiters
      (default: commas and semicolons).
    - Otherwise, return an empty list.
    """
    if isinstance(value, list):
        return value
    elif isinstance(value, str):
        # Split on the given delimiters (commas, semicolons, etc.)
        items = re.split(delimiters, value)
        # Strip whitespace and remove empty strings
        items = [item.strip() for item in items if item.strip()]
        return items
    else:
        return []

def is_effectively_empty(value):
    """
    Returns True if the value is 'worthless' or empty.
    - For a string: empty or just whitespace
    - For a list: empty OR all empty strings
    - For None: obviously empty
    - For other types: not considered here, but you can extend as needed
    """
    if value is None:
        return True
    if isinstance(value, str):
        return not value.strip()  # '' or whitespace is empty
    if isinstance(value, list):
        # Example: [] or [''] or [' ', ''] is empty
        # If *every* item is effectively empty as a string, treat as empty
        if len(value) == 0:
            return True
        return all(not item.strip() for item in value if isinstance(item, str))
    return False

def estimate_word_count(text):
    """Estimates the number of words in a string."""
    if not text:
        return 0
    return len(text.split())

def upload_to_blob(temp_file_path, user_id, document_id, blob_filename, update_callback, group_id=None, public_workspace_id=None):
    """Uploads the file to Azure Blob Storage."""

    is_group = group_id is not None
    is_public_workspace = public_workspace_id is not None
    
    if is_public_workspace:
        storage_account_container_name = storage_account_public_documents_container_name
    elif is_group:
        storage_account_container_name = storage_account_group_documents_container_name
    else:
        storage_account_container_name = storage_account_user_documents_container_name

    try:
        if is_public_workspace:
            blob_path = f"{public_workspace_id}/{blob_filename}"
        elif is_group:
            blob_path = f"{group_id}/{blob_filename}"
        else:
            blob_path = f"{user_id}/{blob_filename}"

        blob_service_client = CLIENTS.get("storage_account_office_docs_client")
        if not blob_service_client:
            raise Exception("Blob service client not available or not configured.")

        blob_client = blob_service_client.get_blob_client(
            container=storage_account_container_name,
            blob=blob_path
        )

        metadata = {
            "document_id": str(document_id),
            "group_id": str(group_id) if is_group else None,
            "user_id": str(user_id) if not is_group else None
        }

        metadata = {k: v for k, v in metadata.items() if v is not None}

        update_callback(status=f"Uploading {blob_filename} to Blob Storage...")

        with open(temp_file_path, "rb") as f:
            blob_client.upload_blob(f, overwrite=True, metadata=metadata)

        print(f"Successfully uploaded {blob_filename} to blob storage at {blob_path}")
        return blob_path

    except Exception as e:
        print(f"Error uploading {blob_filename} to Blob Storage: {str(e)}")
        raise Exception(f"Error uploading {blob_filename} to Blob Storage: {str(e)}")

def process_txt(document_id, user_id, temp_file_path, original_filename, enable_enhanced_citations, update_callback, group_id=None, public_workspace_id=None):
    """Processes plain text files."""
    is_group = group_id is not None
    is_public_workspace = public_workspace_id is not None

    update_callback(status="Processing TXT file...")
    total_chunks_saved = 0
    target_words_per_chunk = 400

    if enable_enhanced_citations:
        args = {
            "temp_file_path": temp_file_path,
            "user_id": user_id,
            "document_id": document_id,
            "blob_filename": original_filename,
            "update_callback": update_callback
        }

        if is_public_workspace:
            args["public_workspace_id"] = public_workspace_id
        elif is_group:
            args["group_id"] = group_id

        upload_to_blob(**args)

    try:
        with open(temp_file_path, 'r', encoding='utf-8') as f:
            content = f.read()

        words = content.split()
        num_words = len(words)
        num_chunks_estimated = math.ceil(num_words / target_words_per_chunk)
        update_callback(number_of_pages=num_chunks_estimated) # Use number_of_pages for chunk count

        for i in range(0, num_words, target_words_per_chunk):
            chunk_words = words[i : i + target_words_per_chunk]
            chunk_content = " ".join(chunk_words)
            chunk_index = (i // target_words_per_chunk) + 1

            if chunk_content.strip():
                update_callback(
                    current_file_chunk=chunk_index,
                    status=f"Saving chunk {chunk_index}/{num_chunks_estimated}..."
                )
                args = {
                    "page_text_content": chunk_content,
                    "page_number": chunk_index,
                    "file_name": original_filename,
                    "user_id": user_id,
                    "document_id": document_id
                }

                if is_public_workspace:
                    args["public_workspace_id"] = public_workspace_id
                elif is_group:
                    args["group_id"] = group_id

                save_chunks(**args)
                total_chunks_saved += 1

    except Exception as e:
        raise Exception(f"Failed processing TXT file {original_filename}: {e}")

    return total_chunks_saved

def process_html(document_id, user_id, temp_file_path, original_filename, enable_enhanced_citations, update_callback, group_id=None, public_workspace_id=None):
    """Processes HTML files."""
    is_group = group_id is not None
    is_public_workspace = public_workspace_id is not None

    update_callback(status="Processing HTML file...")
    total_chunks_saved = 0
    target_chunk_words = 1200 # Target size based on requirement
    min_chunk_words = 600 # Minimum size based on requirement

    if enable_enhanced_citations:
        args = {
            "temp_file_path": temp_file_path,
            "user_id": user_id,
            "document_id": document_id,
            "blob_filename": original_filename,
            "update_callback": update_callback
        }
        if is_public_workspace:
            args["public_workspace_id"] = public_workspace_id
        elif is_group:
            args["group_id"] = group_id

        upload_to_blob(**args)

    try:
        # --- CHANGE HERE: Open in binary mode ('rb') ---
        # Let BeautifulSoup handle the decoding based on meta tags or detection
        with open(temp_file_path, 'rb') as f:
            # --- CHANGE HERE: Pass the file object directly to BeautifulSoup ---
            soup = BeautifulSoup(f, 'lxml') # or 'html.parser' if lxml not installed

        # TODO: Advanced Table Handling - (Comment remains valid)
        # ...

        # Now process the soup object as before
        text_content = soup.get_text(separator=" ", strip=True)

        # Remainder of the chunking logic stays the same...
        text_splitter = RecursiveCharacterTextSplitter(
            chunk_size=target_chunk_words * 6, # Approximation
            chunk_overlap=target_chunk_words * 0.1 * 6, # 10% overlap approx
            length_function=len,
            is_separator_regex=False,
        )

        initial_chunks = text_splitter.split_text(text_content)

        # Post-processing: Merge small chunks
        final_chunks = []
        buffer_chunk = ""
        for i, chunk in enumerate(initial_chunks):
            current_chunk_text = buffer_chunk + chunk
            current_word_count = estimate_word_count(current_chunk_text)

            if current_word_count >= min_chunk_words or i == len(initial_chunks) - 1:
                if current_chunk_text.strip():
                    final_chunks.append(current_chunk_text)
                buffer_chunk = "" # Reset buffer
            else:
                # Chunk is too small, add to buffer and continue to next chunk
                buffer_chunk = current_chunk_text + " " # Add space between merged chunks

        num_chunks_final = len(final_chunks)
        update_callback(number_of_pages=num_chunks_final) # Use number_of_pages for chunk count

        for idx, chunk_content in enumerate(final_chunks, start=1):
            update_callback(
                current_file_chunk=idx,
                status=f"Saving chunk {idx}/{num_chunks_final}..."
            )
            args = {
                "page_text_content": chunk_content,
                "page_number": idx,
                "file_name": original_filename,
                "user_id": user_id,
                "document_id": document_id
            }

            if is_public_workspace:
                args["public_workspace_id"] = public_workspace_id
            elif is_group:
                args["group_id"] = group_id

            save_chunks(**args)
            total_chunks_saved += 1

    except Exception as e:
        # Catch potential BeautifulSoup errors too
        raise Exception(f"Failed processing HTML file {original_filename}: {e}")

    # Extract metadata if enabled and chunks were processed
    settings = get_settings()
    enable_extract_meta_data = settings.get('enable_extract_meta_data', False)
    if enable_extract_meta_data and total_chunks_saved > 0:
        try:
            update_callback(status="Extracting final metadata...")
            args = {
                "document_id": document_id,
                "user_id": user_id
            }

            if public_workspace_id:
                args["public_workspace_id"] = public_workspace_id
            elif group_id:
                args["group_id"] = group_id

            document_metadata = extract_document_metadata(**args)
            
            if document_metadata:
                update_fields = {k: v for k, v in document_metadata.items() if v is not None and v != ""}
                if update_fields:
                    update_fields['status'] = "Final metadata extracted"
                    update_callback(**update_fields)
                else:
                    update_callback(status="Final metadata extraction yielded no new info")
        except Exception as e:
            print(f"Warning: Error extracting final metadata for HTML document {document_id}: {str(e)}")
            update_callback(status=f"Processing complete (metadata extraction warning)")

    return total_chunks_saved

def process_md(document_id, user_id, temp_file_path, original_filename, enable_enhanced_citations, update_callback, group_id=None, public_workspace_id=None):
    """Processes Markdown files."""
    is_group = group_id is not None
    is_public_workspace = public_workspace_id is not None

    update_callback(status="Processing Markdown file...")
    total_chunks_saved = 0
    target_chunk_words = 1200 # Target size based on requirement
    min_chunk_words = 600 # Minimum size based on requirement

    if enable_enhanced_citations:
        args = {
            "temp_file_path": temp_file_path,
            "user_id": user_id,
            "document_id": document_id,
            "blob_filename": original_filename,
            "update_callback": update_callback
        }

        if is_group:
            args["group_id"] = group_id
        elif is_public_workspace:
            args["public_workspace_id"] = public_workspace_id

        upload_to_blob(**args)

    try:
        with open(temp_file_path, 'r', encoding='utf-8') as f:
            md_content = f.read()

        headers_to_split_on = [
            ("#", "Header 1"),
            ("##", "Header 2"),
            ("###", "Header 3"),
            ("####", "Header 4"),
            ("#####", "Header 5"),
        ]

        # Use MarkdownHeaderTextSplitter first
        md_splitter = MarkdownHeaderTextSplitter(headers_to_split_on=headers_to_split_on, return_each_line=False)
        md_header_splits = md_splitter.split_text(md_content)

        initial_chunks_content = [doc.page_content for doc in md_header_splits]

        # TODO: Advanced Table/Code Block Handling:
        # - Table header replication requires identifying markdown tables (`|---|`),
        #   detecting splits, and injecting headers.
        # - Code block wrapping requires detecting ``` blocks split across chunks and
        #   adding start/end fences.
        # This requires complex regex or stateful parsing during/after splitting.
        # For now, we focus on the text splitting and minimum size merging.

        # Post-processing: Merge small chunks based on word count
        final_chunks = []
        buffer_chunk = ""
        for i, chunk_text in enumerate(initial_chunks_content):
            current_chunk_text = buffer_chunk + chunk_text # Combine with buffer first
            current_word_count = estimate_word_count(current_chunk_text)

            # Merge if current chunk alone (without buffer) is too small, UNLESS it's the last one
            # Or, more simply, accumulate until the buffer meets the minimum size
            if current_word_count >= min_chunk_words or i == len(initial_chunks_content) - 1:
                 # If the combined chunk meets min size OR it's the last chunk, save it
                if current_chunk_text.strip():
                     final_chunks.append(current_chunk_text)
                buffer_chunk = "" # Reset buffer
            else:
                # Accumulate in buffer if below min size and not the last chunk
                buffer_chunk = current_chunk_text + "\n\n" # Add separator when buffering

        num_chunks_final = len(final_chunks)
        update_callback(number_of_pages=num_chunks_final)

        for idx, chunk_content in enumerate(final_chunks, start=1):
            update_callback(
                current_file_chunk=idx,
                status=f"Saving chunk {idx}/{num_chunks_final}..."
            )
            args = {
                "page_text_content": chunk_content,
                "page_number": idx,
                "file_name": original_filename,
                "user_id": user_id,
                "document_id": document_id
            }

            if is_public_workspace:
                args["public_workspace_id"] = public_workspace_id
            elif is_group:
                args["group_id"] = group_id

            save_chunks(**args)
            total_chunks_saved += 1

    except Exception as e:
        raise Exception(f"Failed processing Markdown file {original_filename}: {e}")

    # Extract metadata if enabled and chunks were processed
    settings = get_settings()
    enable_extract_meta_data = settings.get('enable_extract_meta_data', False)
    if enable_extract_meta_data and total_chunks_saved > 0:
        try:
            update_callback(status="Extracting final metadata...")
            args = {
                "document_id": document_id,
                "user_id": user_id
            }

            if public_workspace_id:
                args["public_workspace_id"] = public_workspace_id
            elif group_id:
                args["group_id"] = group_id

            document_metadata = extract_document_metadata(**args)
            
            if document_metadata:
                update_fields = {k: v for k, v in document_metadata.items() if v is not None and v != ""}
                if update_fields:
                    update_fields['status'] = "Final metadata extracted"
                    update_callback(**update_fields)
                else:
                    update_callback(status="Final metadata extraction yielded no new info")
        except Exception as e:
            print(f"Warning: Error extracting final metadata for Markdown document {document_id}: {str(e)}")
            update_callback(status=f"Processing complete (metadata extraction warning)")

    return total_chunks_saved

def process_json(document_id, user_id, temp_file_path, original_filename, enable_enhanced_citations, update_callback, group_id=None, public_workspace_id=None):
    """Processes JSON files using RecursiveJsonSplitter."""
    is_group = group_id is not None
    is_public_workspace = public_workspace_id is not None

    update_callback(status="Processing JSON file...")
    total_chunks_saved = 0
    # Reflects character count limit for the splitter
    max_chunk_size_chars = 4000 # As per original requirement

    if enable_enhanced_citations:
        args = {
            "temp_file_path": temp_file_path,
            "user_id": user_id,
            "document_id": document_id,
            "blob_filename": original_filename,
            "update_callback": update_callback
        }

        if is_group:
            args["group_id"] = group_id
        elif is_public_workspace:
            args["public_workspace_id"] = public_workspace_id

        upload_to_blob(**args)


    try:
        # Load the JSON data first to ensure it's valid
        try:
            with open(temp_file_path, 'r', encoding='utf-8') as f:
                json_data = json.load(f)
        except json.JSONDecodeError as e:
             raise Exception(f"Invalid JSON structure in {original_filename}: {e}")
        except Exception as e: # Catch other file reading errors
             raise Exception(f"Error reading JSON file {original_filename}: {e}")

        # Initialize the splitter - convert_lists does NOT go here
        json_splitter = RecursiveJsonSplitter(max_chunk_size=max_chunk_size_chars)

        # Perform the splitting using split_json
        # --- CHANGE HERE: Add convert_lists=True to the splitting method call ---
        # This tells the splitter to handle lists by converting them internally during splitting
        final_json_chunks_structured = json_splitter.split_json(
            json_data=json_data,
            convert_lists=True # Use the feature here as per documentation
        )

        # Convert each structured chunk (which are dicts/lists) back into a JSON string for saving
        # Using ensure_ascii=False is safer for preserving original characters if any non-ASCII exist
        final_chunks_text = [json.dumps(chunk, ensure_ascii=False) for chunk in final_json_chunks_structured]

        initial_chunk_count = len(final_chunks_text)
        update_callback(number_of_pages=initial_chunk_count) # Initial estimate

        for idx, chunk_content in enumerate(final_chunks_text, start=1):
            # Skip potentially empty or trivial chunks (e.g., "{}" or "[]" or just "")
            # Stripping allows checking for empty strings potentially generated
            if not chunk_content or chunk_content == '""' or chunk_content == '{}' or chunk_content == '[]' or not chunk_content.strip('{}[]" '):
                print(f"Skipping empty or trivial JSON chunk {idx}/{initial_chunk_count}")
                continue # Skip saving this chunk

            update_callback(
                current_file_chunk=idx, # Use original index for progress display
                # Keep number_of_pages as initial estimate during saving loop
                status=f"Saving chunk {idx}/{initial_chunk_count}..."
            )
            args = {
                "page_text_content": chunk_content,
                "page_number": total_chunks_saved + 1,
                "file_name": original_filename,
                "user_id": user_id,
                "document_id": document_id
            }

            if is_public_workspace:
                args["public_workspace_id"] = public_workspace_id
            elif is_group:
                args["group_id"] = group_id

            save_chunks(**args)
            total_chunks_saved += 1 # Increment only when a chunk is actually saved

        # Final update with the actual number of chunks saved
        if total_chunks_saved != initial_chunk_count:
            update_callback(number_of_pages=total_chunks_saved)
            print(f"Adjusted final chunk count from {initial_chunk_count} to {total_chunks_saved} after skipping empty chunks.")


    except Exception as e:
        # Catch errors during loading, splitting, or saving
        # Avoid catching the specific JSONDecodeError again if already handled
        if not isinstance(e, json.JSONDecodeError):
             print(f"Error during JSON processing for {original_filename}: {type(e).__name__}: {e}")
        # Re-raise wrapped exception for the main handler
        raise Exception(f"Failed processing JSON file {original_filename}: {e}")

    # Extract metadata if enabled and chunks were processed
    settings = get_settings()
    enable_extract_meta_data = settings.get('enable_extract_meta_data', False)
    if enable_extract_meta_data and total_chunks_saved > 0:
        try:
            update_callback(status="Extracting final metadata...")
            args = {
                "document_id": document_id,
                "user_id": user_id
            }

            if public_workspace_id:
                args["public_workspace_id"] = public_workspace_id
            elif group_id:
                args["group_id"] = group_id

            document_metadata = extract_document_metadata(**args)
            
            if document_metadata:
                update_fields = {k: v for k, v in document_metadata.items() if v is not None and v != ""}
                if update_fields:
                    update_fields['status'] = "Final metadata extracted"
                    update_callback(**update_fields)
                else:
                    update_callback(status="Final metadata extraction yielded no new info")
        except Exception as e:
            print(f"Warning: Error extracting final metadata for JSON document {document_id}: {str(e)}")
            update_callback(status=f"Processing complete (metadata extraction warning)")

    # Return the count of chunks actually saved
    return total_chunks_saved

def process_single_tabular_sheet(df, document_id, user_id, file_name, update_callback, group_id=None, public_workspace_id=None):
    """Chunks a pandas DataFrame from a CSV or Excel sheet."""
    is_group = group_id is not None
    is_public_workspace = public_workspace_id is not None

    total_chunks_saved = 0
    target_chunk_size_chars = 800 # Requirement: "800 size chunk" (assuming characters)

    if df.empty:
        print(f"Skipping empty sheet/file: {file_name}")
        return 0

    # Get header
    header = df.columns.tolist()
    header_string = ",".join(map(str, header)) + "\n" # CSV representation of header

    # Prepare rows as strings (e.g., CSV format)
    rows_as_strings = []
    for _, row in df.iterrows():
        # Convert row to string, handling potential NaNs and types
        row_string = ",".join(map(lambda x: str(x) if pandas.notna(x) else "", row.tolist())) + "\n"
        rows_as_strings.append(row_string)

    # Chunk rows based on character count
    final_chunks_content = []
    current_chunk_rows = []
    current_chunk_char_count = 0

    for row_str in rows_as_strings:
        row_len = len(row_str)
        # If adding the current row exceeds the limit AND the chunk already has content
        if current_chunk_char_count + row_len > target_chunk_size_chars and current_chunk_rows:
            # Finalize the current chunk
            final_chunks_content.append("".join(current_chunk_rows))
            # Start a new chunk with the current row
            current_chunk_rows = [row_str]
            current_chunk_char_count = row_len
        else:
            # Add row to the current chunk
            current_chunk_rows.append(row_str)
            current_chunk_char_count += row_len

    # Add the last remaining chunk if it has content
    if current_chunk_rows:
        final_chunks_content.append("".join(current_chunk_rows))

    num_chunks_final = len(final_chunks_content)
    # Update total pages estimate once at the start of processing this sheet
    # Note: This might overwrite previous updates if called multiple times for excel sheets.
    # Consider accumulating page count in the caller if needed.
    update_callback(number_of_pages=num_chunks_final)

    # Save chunks, prepending the header to each
    for idx, chunk_rows_content in enumerate(final_chunks_content, start=1):
        # Prepend header - header length does not count towards chunk size limit
        chunk_with_header = header_string + chunk_rows_content

        update_callback(
            current_file_chunk=idx,
            status=f"Saving chunk {idx}/{num_chunks_final} from {file_name}..."
        )

        args = {
            "page_text_content": chunk_with_header,
            "page_number": idx,
            "file_name": file_name,
            "user_id": user_id,
            "document_id": document_id
        }

        if is_public_workspace:
            args["public_workspace_id"] = public_workspace_id
        elif is_group:
            args["group_id"] = group_id

        save_chunks(**args)
        total_chunks_saved += 1

    return total_chunks_saved

def process_tabular(document_id, user_id, temp_file_path, original_filename, file_ext, enable_enhanced_citations, update_callback, group_id=None, public_workspace_id=None):
    """Processes CSV, XLSX, or XLS files using pandas."""
    is_group = group_id is not None
    is_public_workspace = public_workspace_id is not None

    update_callback(status=f"Processing Tabular file ({file_ext})...")
    total_chunks_saved = 0

    # Upload the original file once if enhanced citations are enabled
    if enable_enhanced_citations:
        args = {
            "temp_file_path": temp_file_path,
            "user_id": user_id,
            "document_id": document_id,
            "blob_filename": original_filename,
            "update_callback": update_callback
        }

        if is_public_workspace:
            args["public_workspace_id"] = public_workspace_id
        elif is_group:
            args["group_id"] = group_id

        upload_to_blob(**args)

    try:
        if file_ext == '.csv':
            # Process CSV
             # Read CSV, attempt to infer header, keep data as string initially
            df = pandas.read_csv(
                temp_file_path, 
                keep_default_na=False, 
                dtype=str
            )
            args = {
                "df": df,
                "document_id": document_id,
                "user_id": user_id,
                "file_name": original_filename,
                "update_callback": update_callback
            }

            if is_group:
                args["group_id"] = group_id

            total_chunks_saved = process_single_tabular_sheet(**args)

        elif file_ext in ('.xlsx', '.xls'):
            # Process Excel (potentially multiple sheets)
            excel_file = pandas.ExcelFile(
                temp_file_path, 
                engine='openpyxl' if file_ext == '.xlsx' else 'xlrd'
            )
            sheet_names = excel_file.sheet_names
            base_name, ext = os.path.splitext(original_filename)

            accumulated_total_chunks = 0
            for sheet_name in sheet_names:
                update_callback(status=f"Processing sheet '{sheet_name}'...")
                # Read specific sheet, get values (not formulas), keep data as string
                # Note: pandas typically reads values, not formulas by default.
                df = excel_file.parse(sheet_name, keep_default_na=False, dtype=str)

                # Create effective filename for this sheet
                effective_filename = f"{base_name}-{sheet_name}{ext}" if len(sheet_names) > 1 else original_filename

                args = {
                    "df": df,
                    "document_id": document_id,
                    "user_id": user_id,
                    "file_name": effective_filename,
                    "update_callback": update_callback
                }

                if is_group:
                    args["group_id"] = group_id

                chunks_from_sheet = process_single_tabular_sheet(**args)

                accumulated_total_chunks += chunks_from_sheet

            total_chunks_saved = accumulated_total_chunks # Total across all sheets


    except pandas.errors.EmptyDataError:
        print(f"Warning: Tabular file or sheet is empty: {original_filename}")
        update_callback(status=f"Warning: File/sheet is empty - {original_filename}", number_of_pages=0)
    except Exception as e:
        raise Exception(f"Failed processing Tabular file {original_filename}: {e}")

    # Extract metadata if enabled and chunks were processed
    settings = get_settings()
    enable_extract_meta_data = settings.get('enable_extract_meta_data', False)
    if enable_extract_meta_data and total_chunks_saved > 0:
        try:
            update_callback(status="Extracting final metadata...")
            args = {
                "document_id": document_id,
                "user_id": user_id
            }

            if public_workspace_id:
                args["public_workspace_id"] = public_workspace_id
            elif group_id:
                args["group_id"] = group_id

            document_metadata = extract_document_metadata(**args)
            
            if document_metadata:
                update_fields = {k: v for k, v in document_metadata.items() if v is not None and v != ""}
                if update_fields:
                    update_fields['status'] = "Final metadata extracted"
                    update_callback(**update_fields)
                else:
                    update_callback(status="Final metadata extraction yielded no new info")
        except Exception as e:
            print(f"Warning: Error extracting final metadata for Tabular document {document_id}: {str(e)}")
            update_callback(status=f"Processing complete (metadata extraction warning)")

    return total_chunks_saved

def process_di_document(document_id, user_id, temp_file_path, original_filename, file_ext, enable_enhanced_citations, update_callback, group_id=None, public_workspace_id=None):
    """Processes documents supported by Azure Document Intelligence (PDF, Word, PPT, Image)."""
    is_group = group_id is not None
    is_public_workspace = public_workspace_id is not None
    
    # --- Extracted Metadata logic ---
    doc_title, doc_author, doc_subject, doc_keywords = '', '', None, None
    doc_authors_list = []
    page_count = 0 # For PDF pre-check

    is_pdf = file_ext == '.pdf'
    is_word = file_ext in ('.docx', '.doc')
    is_ppt = file_ext in ('.pptx', '.ppt')
    is_image = file_ext in ('.jpg', '.jpeg', '.png', '.bmp', '.tiff', '.tif', '.heif')

    try:
        if is_pdf:
            doc_title, doc_author, doc_subject, doc_keywords = extract_pdf_metadata(temp_file_path)
            doc_authors_list = parse_authors(doc_author)
            page_count = get_pdf_page_count(temp_file_path)
        elif is_word:
            doc_title, doc_author = extract_docx_metadata(temp_file_path)
            doc_authors_list = parse_authors(doc_author)
        # PPT and Image metadata extraction might be added here if needed/possible

        update_fields = {'status': "Extracted initial metadata"}
        if doc_title: update_fields['title'] = doc_title
        if doc_authors_list: update_fields['authors'] = doc_authors_list
        elif doc_author: update_fields['authors'] = [doc_author]
        if doc_subject: update_fields['abstract'] = doc_subject
        if doc_keywords: update_fields['keywords'] = doc_keywords
        update_callback(**update_fields)

    except Exception as e:
        print(f"Warning: Failed to extract initial metadata for {original_filename}: {e}")
        # Continue processing even if metadata fails

    # --- DI Processing Logic ---
    settings = get_settings() # Assuming get_settings is accessible
    di_limit_bytes = 500 * 1024 * 1024
    di_page_limit = 2000
    file_size = os.path.getsize(temp_file_path)

    file_paths_to_process = [temp_file_path]
    needs_pdf_file_chunking = False
    use_enhanced_citations_di = False # Specific flag for DI types

    if enable_enhanced_citations:
        # Enhanced citations involve blob link for PDF, PPT, Word, Image in this flow
        use_enhanced_citations_di = True
        update_callback(enhanced_citations=True, status=f"Enhanced citations enabled for {file_ext}")
        # Check if PDF needs *file-level* chunking before DI/Upload
        if is_pdf and (file_size > di_limit_bytes or (page_count > 0 and page_count > di_page_limit)):
            needs_pdf_file_chunking = True
    else:
        update_callback(enhanced_citations=False, status="Enhanced citations disabled")

    if needs_pdf_file_chunking:
        try:
            update_callback(status="Chunking large PDF file...")
            pdf_chunk_max_pages = di_page_limit // 4 if di_page_limit > 4 else 500
            file_paths_to_process = chunk_pdf(temp_file_path, max_pages=pdf_chunk_max_pages)
            if not file_paths_to_process:
                raise Exception("PDF chunking failed to produce output files.")
            if os.path.exists(temp_file_path): os.remove(temp_file_path) # Remove original large PDF
            print(f"Successfully chunked large PDF into {len(file_paths_to_process)} files.")
        except Exception as e:
            raise Exception(f"Failed to chunk PDF file: {str(e)}")

    num_file_chunks = len(file_paths_to_process)
    update_callback(num_file_chunks=num_file_chunks, status=f"Processing {original_filename} in {num_file_chunks} file chunk(s)")

    total_final_chunks_processed = 0
    for idx, chunk_path in enumerate(file_paths_to_process, start=1):
        chunk_base_name, chunk_ext_loop = os.path.splitext(original_filename)
        chunk_effective_filename = original_filename
        if num_file_chunks > 1:
            chunk_effective_filename = f"{chunk_base_name}_chunk_{idx}{chunk_ext_loop}"
        print(f"Processing DI file chunk {idx}/{num_file_chunks}: {chunk_effective_filename}")

        update_callback(status=f"Processing file chunk {idx}/{num_file_chunks}: {chunk_effective_filename}")

        # Upload to Blob (if enhanced citations enabled for these types)
        if use_enhanced_citations_di:
            args = {
                "temp_file_path": temp_file_path,
                "user_id": user_id,
                "document_id": document_id,
                "blob_filename": chunk_effective_filename,
                "update_callback": update_callback
            }

            if is_public_workspace:
                args["public_workspace_id"] = public_workspace_id
            elif is_group:
                args["group_id"] = group_id

            upload_to_blob(**args)

        # Send chunk to Azure DI
        update_callback(status=f"Sending {chunk_effective_filename} to Azure Document Intelligence...")
        di_extracted_pages = []
        try:
            di_extracted_pages = extract_content_with_azure_di(chunk_path)
            num_di_pages = len(di_extracted_pages)
            conceptual_pages = num_di_pages if not is_image else 1 # Image is one conceptual item

            if not di_extracted_pages and not is_image:
                print(f"Warning: Azure DI returned no content pages for {chunk_effective_filename}.")
                status_msg = f"Azure DI found no content in {chunk_effective_filename}."
                # Update page count to 0 if nothing found, otherwise keep previous estimate or conceptual count
                update_callback(number_of_pages=0 if idx == num_file_chunks else conceptual_pages, status=status_msg)
            elif not di_extracted_pages and is_image:
                print(f"Info: Azure DI processed image {chunk_effective_filename}, but extracted no text.")
                update_callback(number_of_pages=conceptual_pages, status=f"Processed image {chunk_effective_filename} (no text found).")
            else:
                 update_callback(number_of_pages=conceptual_pages, status=f"Received {num_di_pages} content page(s)/slide(s) from Azure DI for {chunk_effective_filename}.")

        except Exception as e:
            raise Exception(f"Error extracting content from {chunk_effective_filename} with Azure DI: {str(e)}")

        # Content Chunking Strategy (Word needs specific handling)
        final_chunks_to_save = []
        if is_word:
            update_callback(status=f"Chunking Word content from {chunk_effective_filename}...")
            try:
                final_chunks_to_save = chunk_word_file_into_pages(di_pages=di_extracted_pages)
                num_final_chunks = len(final_chunks_to_save)
                # Update number_of_pages again for Word to reflect final chunk count
                update_callback(number_of_pages=num_final_chunks, status=f"Created {num_final_chunks} content chunks for {chunk_effective_filename}.")
            except Exception as e:
                 raise Exception(f"Error chunking Word content for {chunk_effective_filename}: {str(e)}")
        elif is_pdf or is_ppt:
            final_chunks_to_save = di_extracted_pages # Use DI pages/slides directly
        elif is_image:
            if di_extracted_pages:
                 if 'page_number' not in di_extracted_pages[0]: di_extracted_pages[0]['page_number'] = 1
                 final_chunks_to_save = di_extracted_pages
            else: final_chunks_to_save = [] # No text extracted

        # Save Final Chunks to Search Index
        num_final_chunks = len(final_chunks_to_save)
        if not final_chunks_to_save:
            print(f"Info: No final content chunks to save for {chunk_effective_filename}.")
        else:
            update_callback(status=f"Saving {num_final_chunks} content chunk(s) for {chunk_effective_filename}...")
            args = {
                "document_id": document_id,
                "user_id": user_id
            }

            if is_public_workspace:
                args["public_workspace_id"] = public_workspace_id
            elif is_group:
                args["group_id"] = group_id

            doc_metadata_temp = get_document_metadata(**args)

            estimated_total_items = doc_metadata_temp.get('number_of_pages', num_final_chunks) if doc_metadata_temp else num_final_chunks

            try:
                for i, chunk_data in enumerate(final_chunks_to_save):
                    chunk_index = chunk_data.get("page_number", i + 1) # Ensure page number exists
                    chunk_content = chunk_data.get("content", "")

                    if not chunk_content.strip():
                        print(f"Skipping empty chunk index {chunk_index} for {chunk_effective_filename}.")
                        continue

                    update_callback(
                        current_file_chunk=int(chunk_index),
                        number_of_pages=estimated_total_items,
                        status=f"Saving page/chunk {chunk_index}/{estimated_total_items} of {chunk_effective_filename}..."
                    )
                    
                    args = {
                        "page_text_content": chunk_content,
                        "page_number": chunk_index,
                        "file_name": chunk_effective_filename,
                        "user_id": user_id,
                        "document_id": document_id
                    }

                    if is_public_workspace:
                        args["public_workspace_id"] = public_workspace_id
                    elif is_group:
                        args["group_id"] = group_id

                    save_chunks(**args)

                    total_final_chunks_processed += 1
                print(f"Saved {num_final_chunks} content chunk(s) from {chunk_effective_filename}.")
            except Exception as e:
                raise Exception(f"Error saving extracted content chunk index {chunk_index} for {chunk_effective_filename}: {repr(e)}\nTraceback:\n{traceback.format_exc()}")

        # Clean up local file chunk (if it's not the original temp file)
        if chunk_path != temp_file_path and os.path.exists(chunk_path):
            try:
                os.remove(chunk_path)
                print(f"Cleaned up temporary chunk file: {chunk_path}")
            except Exception as cleanup_e:
                print(f"Warning: Failed to clean up temp chunk file {chunk_path}: {cleanup_e}")

    # --- Final Metadata Extraction (Optional, moved outside loop) ---
    settings = get_settings() # Re-get in case it changed? Or pass it down.
    enable_extract_meta_data = settings.get('enable_extract_meta_data')
    if enable_extract_meta_data and total_final_chunks_processed > 0:
        try:
            update_callback(status="Extracting final metadata...")
            args = {
                "document_id": document_id,
                "user_id": user_id
            }

            if is_public_workspace:
                args["public_workspace_id"] = public_workspace_id
            elif is_group:
                args["group_id"] = group_id

            document_metadata = extract_document_metadata(**args)

            update_fields = {k: v for k, v in document_metadata.items() if v is not None and v != ""}
            if update_fields:
                 update_fields['status'] = "Final metadata extracted"
                 update_callback(**update_fields)
            else:
                 update_callback(status="Final metadata extraction yielded no new info")
        except Exception as e:
            print(f"Warning: Error extracting final metadata for {document_id}: {str(e)}")
            # Don't fail the whole process, just update status
            update_callback(status=f"Processing complete (metadata extraction warning)")

    return total_final_chunks_processed

def _get_content_type(path: str) -> str:
    ext = os.path.splitext(path)[1].lower()
    mapping = {
        '.wav': 'audio/wav',
        '.mp3': 'audio/mpeg',
        '.m4a': 'audio/mp4',
        '.mp4': 'audio/mp4'
    }
    return mapping.get(ext, 'application/octet-stream')

def _split_audio_file(input_path: str, chunk_seconds: int = 540) -> List[str]:
    """
    Splits `input_path` into WAV segments of length `chunk_seconds` seconds,
    writing files like input_chunk_000.wav.
    Returns the list of generated WAV chunk file paths.
    Each chunk is re-encoded to PCM WAV (16kHz) for compatibility.
    """
    base, _ = os.path.splitext(input_path)
    pattern = f"{base}_chunk_%03d.wav"

    try:
        (
            ffmpeg_py
            .input(input_path)
            .output(
                pattern,
                acodec='pcm_s16le',
                ar='16000',
                f='segment',
                segment_time=chunk_seconds,
                reset_timestamps=1,
                map='0'
            )
            .run(quiet=True, overwrite_output=True)
        )
    except Exception as e:
        print(f"[Error] FFmpeg segmentation to WAV failed for '{input_path}': {e}")
        raise RuntimeError(f"Segmentation failed: {e}")

    chunks = sorted(glob.glob(f"{base}_chunk_*.wav"))
    if not chunks:
        print(f"[Error] No WAV chunks produced for '{input_path}'.")
        raise RuntimeError(f"No chunks produced by ffmpeg for file '{input_path}'")
    print(f"[Debug] Produced {len(chunks)} WAV chunks: {chunks}")
    return chunks

def process_audio_document(
    document_id: str,
    user_id: str,
    temp_file_path: str,
    original_filename: str,
    update_callback,
    group_id=None,
    public_workspace_id=None
) -> int:
    """Transcribe an audio file via Azure Speech, splitting >10 min into WAV chunks."""

    settings = get_settings()
    if settings.get("enable_enhanced_citations", False):
        update_callback(status="Uploading audio for enhanced citations…")
        blob_path = upload_to_blob(
            temp_file_path,
            user_id,
            document_id,
            original_filename,
            update_callback,
            group_id,
            public_workspace_id
        )
        update_callback(status=f"Enhanced citations: audio at {blob_path}")


    # 1) size guard
    file_size = os.path.getsize(temp_file_path)
    print(f"[Debug] File size: {file_size} bytes")
    if file_size > 300 * 1024 * 1024:
        raise ValueError("Audio exceeds 300 MB limit.")

    # 2) split to WAV chunks
    update_callback(status="Preparing audio for transcription…")
    chunk_paths = _split_audio_file(temp_file_path, chunk_seconds=540)

    # 3) transcribe each WAV chunk
    settings = get_settings()
    endpoint = settings.get("speech_service_endpoint", "").rstrip('/')
    key = settings.get("speech_service_key", "")
    locale = settings.get("speech_service_locale", "en-US")
    url = f"{endpoint}/speechtotext/transcriptions:transcribe?api-version=2024-11-15"

    all_phrases: List[str] = []
    for idx, chunk_path in enumerate(chunk_paths, start=1):
        update_callback(current_file_chunk=idx, status=f"Transcribing chunk {idx}/{len(chunk_paths)}…")
        print(f"[Debug] Transcribing WAV chunk: {chunk_path}")

        with open(chunk_path, 'rb') as audio_f:
            files = {
                'audio': (os.path.basename(chunk_path), audio_f, 'audio/wav'),
                'definition': (None, json.dumps({'locales':[locale]}), 'application/json')
            }
            headers = {'Ocp-Apim-Subscription-Key': key}
            resp = requests.post(url, headers=headers, files=files)
        try:
            resp.raise_for_status()
        except Exception as e:
            print(f"[Error] HTTP error for {chunk_path}: {e}")
            raise

        result = resp.json()
        phrases = result.get('combinedPhrases', [])
        print(f"[Debug] Received {len(phrases)} phrases")
        all_phrases += [p.get('text','').strip() for p in phrases if p.get('text')]

    # 4) cleanup WAV chunks
    for p in chunk_paths:
        try:
            os.remove(p)
            print(f"[Debug] Removed chunk: {p}")
        except Exception as e:
            print(f"[Warning] Could not remove chunk {p}: {e}")

    # 5) stitch and save transcript chunks
    full_text = ' '.join(all_phrases).strip()
    words = full_text.split()
    chunk_size = 400
    total_pages = max(1, math.ceil(len(words) / chunk_size))
    print(f"[Debug] Creating {total_pages} transcript pages")

    for i in range(total_pages):
        page_text = ' '.join(words[i*chunk_size:(i+1)*chunk_size])
        update_callback(current_file_chunk=i+1, status=f"Saving transcript chunk {i+1}/{total_pages}…")
        save_chunks(
            page_text_content=page_text,
            page_number=i+1,
            file_name=original_filename,
            user_id=user_id,
            document_id=document_id,
            group_id=group_id
        )

    # Extract metadata if enabled and chunks were processed
    settings = get_settings()
    enable_extract_meta_data = settings.get('enable_extract_meta_data', False)
    if enable_extract_meta_data and total_pages > 0:
        try:
            update_callback(status="Extracting final metadata...")
            args = {
                "document_id": document_id,
                "user_id": user_id
            }

            if public_workspace_id:
                args["public_workspace_id"] = public_workspace_id
            elif group_id:
                args["group_id"] = group_id

            document_metadata = extract_document_metadata(**args)
            
            if document_metadata:
                update_fields = {k: v for k, v in document_metadata.items() if v is not None and v != ""}
                if update_fields:
                    update_fields['status'] = "Final metadata extracted"
                    update_callback(**update_fields)
                else:
                    update_callback(status="Final metadata extraction yielded no new info")
        except Exception as e:
            print(f"Warning: Error extracting final metadata for audio document {document_id}: {str(e)}")
            update_callback(status=f"Processing complete (metadata extraction warning)")
    else:
        update_callback(number_of_pages=total_pages, status="Audio transcription complete", percentage_complete=100, current_file_chunk=None)

    print("[Info] Audio transcription complete")
    return total_pages

def process_document_upload_background(document_id, user_id, temp_file_path, original_filename, group_id=None, public_workspace_id=None):
    """
    Main background task dispatcher for document processing.
    Handles various file types with specific chunking and processing logic.
    Integrates enhanced citations (blob upload) for all supported types.
    """
    is_group = group_id is not None
    is_public_workspace = public_workspace_id is not None
    settings = get_settings()
    enable_enhanced_citations = settings.get('enable_enhanced_citations', False) # Default to False if missing
    enable_extract_meta_data = settings.get('enable_extract_meta_data', False) # Used by DI flow
    max_file_size_bytes = settings.get('max_file_size_mb', 16) * 1024 * 1024

    video_extensions = ('.mp4', '.mov', '.avi', '.mkv', '.flv')
    audio_extensions = ('.mp3', '.wav', '.ogg', '.aac', '.flac', '.m4a')

    # --- Define update_document callback wrapper ---
    # This makes it easier to pass the update function to helpers without repeating args
    def update_doc_callback(**kwargs):
        args = {
            "document_id": document_id,
            "user_id": user_id,
            **kwargs  # includes any dynamic update fields
        }

        if is_public_workspace:
            args["public_workspace_id"] = public_workspace_id
        elif is_group:
            args["group_id"] = group_id

        update_document(**args)


    total_chunks_saved = 0
    file_ext = '' # Initialize

    try:
        # --- 0. Initial Setup & Validation ---
        if not temp_file_path or not os.path.exists(temp_file_path):
             raise FileNotFoundError(f"Temporary file path not found or invalid: {temp_file_path}")

        file_ext = os.path.splitext(original_filename)[-1].lower()
        if not file_ext:
            raise ValueError("Could not determine file extension from original filename.")

        if not allowed_file(original_filename): # Assuming allowed_file checks the extension
             raise ValueError(f"File type {file_ext} is not allowed.")

        file_size = os.path.getsize(temp_file_path)
        if file_size > max_file_size_bytes:
            raise ValueError(f"File exceeds maximum allowed size ({max_file_size_bytes / (1024*1024):.1f} MB).")

        update_doc_callback(status=f"Processing file {original_filename}, type: {file_ext}")

        # --- 1. Dispatch to appropriate handler based on file type ---
        di_supported_extensions = ('.pdf', '.docx', '.doc', '.pptx', '.ppt', '.jpg', '.jpeg', '.png', '.bmp', '.tiff', '.tif', '.heif')
        tabular_extensions = ('.csv', '.xlsx', '.xls')

        is_group = group_id is not None

        args = {
            "document_id": document_id,
            "user_id": user_id,
            "temp_file_path": temp_file_path,
            "original_filename": original_filename,
            "file_ext": file_ext if file_ext in tabular_extensions or file_ext in di_supported_extensions else None,
            "enable_enhanced_citations": enable_enhanced_citations,
            "update_callback": update_doc_callback
        }

        if is_public_workspace:
            args["public_workspace_id"] = public_workspace_id
        elif is_group:
            args["group_id"] = group_id

        if file_ext == '.txt':
            total_chunks_saved = process_txt(**{k: v for k, v in args.items() if k != "file_ext"})
        elif file_ext == '.html':
            total_chunks_saved = process_html(**{k: v for k, v in args.items() if k != "file_ext"})
        elif file_ext == '.md':
            total_chunks_saved = process_md(**{k: v for k, v in args.items() if k != "file_ext"})
        elif file_ext == '.json':
            total_chunks_saved = process_json(**{k: v for k, v in args.items() if k != "file_ext"})
        elif file_ext in tabular_extensions:
            total_chunks_saved = process_tabular(**args)
        elif file_ext in video_extensions:
            total_chunks_saved = process_video_document(
                document_id=document_id,
                user_id=user_id,
                temp_file_path=temp_file_path,
                original_filename=original_filename,
                update_callback=update_doc_callback,
                group_id=group_id,
                public_workspace_id=public_workspace_id
            )
        elif file_ext in audio_extensions:
            total_chunks_saved = process_audio_document(
                document_id=document_id,
                user_id=user_id,
                temp_file_path=temp_file_path,
                original_filename=original_filename,
                update_callback=update_doc_callback,
                group_id=group_id,
                public_workspace_id=public_workspace_id
            )
        elif file_ext in di_supported_extensions:
            total_chunks_saved = process_di_document(**args)
        else:
            raise ValueError(f"Unsupported file type for processing: {file_ext}")


        # --- 2. Final Status Update ---
        final_status = "Processing complete"
        if total_chunks_saved == 0:
             # Provide more specific status if no chunks were saved
             if file_ext in ('.jpg', '.jpeg', '.png', '.bmp', '.tiff', '.tif', '.heif'):
                 final_status = "Processing complete - no text found in image"
             elif file_ext in tabular_extensions:
                 final_status = "Processing complete - no data rows found or file empty"
             else:
                 final_status = "Processing complete - no content indexed"

        # Final update uses the total chunks saved across all steps/sheets
        # For DI types, number_of_pages might have been updated during DI processing,
        # but let's ensure the final update reflects the *saved* chunk count accurately.
        update_doc_callback(
             number_of_pages=total_chunks_saved, # Final count of SAVED chunks
             status=final_status,
             percentage_complete=100,
             current_file_chunk=None # Clear current chunk tracking
         )

        print(f"Document {document_id} ({original_filename}) processed successfully with {total_chunks_saved} chunks saved.")

    except Exception as e:
        error_msg = f"Processing failed: {str(e)}"
        print(f"Error processing {document_id} ({original_filename}): {error_msg}")
        # Attempt to update status to Error
        try:
            update_doc_callback(
                status=f"Error: {error_msg[:250]}", # Limit error message length
                percentage_complete=0 # Indicate failure
            )
        except Exception as update_e:
            print(f"Critical Error: Failed to update document status to error for {document_id}: {update_e}")

    finally:
        # --- 3. Cleanup ---
        # Clean up the original temporary file path regardless of success or failure
        if temp_file_path and os.path.exists(temp_file_path):
            try:
                os.remove(temp_file_path)
                print(f"Cleaned up original temporary file: {temp_file_path}")
            except Exception as cleanup_e:
                 print(f"Warning: Failed to clean up original temp file {temp_file_path}: {cleanup_e}")

def upgrade_legacy_documents(user_id, group_id=None, public_workspace_id=None):
    """
    Finds all user or group docs missing percentage_complete
    and backfills them with the new fields.
    Returns the number of docs updated.
    """
    is_group = group_id is not None
    is_public_workspace = public_workspace_id is not None

    # Choose the correct container and query parameters
    if is_public_workspace:
        cosmos_container = cosmos_public_documents_container
    elif is_group:
        cosmos_container = cosmos_group_documents_container
    else:
        cosmos_container = cosmos_user_documents_container

    if is_public_workspace:
        query = """
            SELECT *
            FROM c
            WHERE c.public_workspace_id = @owner
              AND NOT IS_DEFINED(c.percentage_complete)
        """
        parameters = [
            {"name": "@owner", "value": public_workspace_id}
        ]
    elif is_group:
        query = """
            SELECT *
            FROM c
            WHERE c.group_id = @owner
              AND NOT IS_DEFINED(c.percentage_complete)
        """
        parameters = [
            {"name": "@owner", "value": group_id}
        ]
    else:
        query = """
            SELECT *
            FROM c
            WHERE c.user_id = @owner
              AND NOT IS_DEFINED(c.percentage_complete)
        """
        parameters = [
            {"name": "@owner", "value": user_id}
        ]

    # Fetch all legacy docs
    legacy_docs = list(
        cosmos_container.query_items(
            query=query,
            parameters=parameters,
            enable_cross_partition_query=True
        )
    )

    for doc in legacy_docs:
        # Build the patch arguments
        # Always include document_id first
        if is_group:
            # Group document
            update_document(
                document_id=doc["id"],
                group_id=group_id,
                user_id=user_id,
                status="Processing complete",
                percentage_complete=100,
                num_chunks=doc.get("number_of_pages", doc.get("num_chunks", 1)),
                number_of_pages=doc.get("number_of_pages", doc.get("num_chunks", 1)),
                current_file_chunk=doc.get("num_chunks", 1),
                num_file_chunks=1,
                enhanced_citations=False,
                document_classification="Pending",
                title="",
                authors=[],
                organization="",
                publication_date="",
                keywords=[],
                abstract="",
                shared_group_ids=[]
            )
        else:
            # Personal document
            update_document(
                document_id=doc["id"],
                user_id=user_id,
                status="Processing complete",
                percentage_complete=100,
                num_chunks=doc.get("number_of_pages", doc.get("num_chunks", 1)),
                number_of_pages=doc.get("number_of_pages", doc.get("num_chunks", 1)),
                current_file_chunk=doc.get("num_chunks", 1),
                num_file_chunks=1,
                enhanced_citations=False,
                document_classification="Pending",
                title="",
                authors=[],
                organization="",
                publication_date="",
                keywords=[],
                abstract="",
                shared_user_ids=[]
            )

    return len(legacy_docs)

def share_document_with_user(document_id, owner_user_id, target_user_id):
    """
    Share a personal document with another user by adding them to shared_user_ids as 'oid,not_approved'.
    Only the document owner can share documents.
    Returns True if successful, False if document not found or access denied.
    """
    try:
        # Get the document to verify ownership and current state
        document_item = cosmos_user_documents_container.read_item(
            item=document_id,
            partition_key=document_id
        )
        
        # Verify the requesting user is the owner
        if document_item.get('user_id') != owner_user_id:
            raise Exception("Only document owner can share documents")
        
        # Initialize shared_user_ids if it doesn't exist
        shared_user_ids = document_item.get('shared_user_ids', [])
        
        # Check if already shared (by OID, regardless of approval status)
        already_shared = any(entry.startswith(f"{target_user_id},") for entry in shared_user_ids)
        if not already_shared:
            shared_user_ids.append(f"{target_user_id},not_approved")
            document_item['shared_user_ids'] = shared_user_ids
            document_item['last_updated'] = datetime.now(timezone.utc).strftime('%Y-%m-%dT%H:%M:%SZ')
            
            # Update the document
            cosmos_user_documents_container.upsert_item(document_item)
            
            # Update all chunks with the new shared_user_ids
            try:
                chunks = get_all_chunks(document_id, owner_user_id)
                for chunk in chunks:
                    chunk_id = chunk.get('id')
                    if chunk_id:
                        try:
                            update_chunk_metadata(
                                chunk_id=chunk_id,
                                user_id=owner_user_id,
                                group_id=None,
                                public_workspace_id=None,
                                document_id=document_id,
                                shared_user_ids=shared_user_ids
                            )
                        except Exception as chunk_e:
                            print(f"Warning: Failed to update chunk {chunk_id}: {chunk_e}")
                            # Continue with other chunks
            except Exception as e:
                print(f"Warning: Failed to update chunks for document {document_id}: {e}")
                # Don't fail the whole operation if chunk update fails
            
            return True
        
        return True  # Already shared
        
    except CosmosResourceNotFoundError:
        return False
    except Exception as e:
        print(f"Error sharing document {document_id}: {e}")
        return False

def unshare_document_from_user(document_id, owner_user_id, target_user_id):
    """
    Remove a user from a document's shared_user_ids list.
    Only the document owner can unshare documents, OR users can remove themselves.
    Returns True if successful, False if document not found or access denied.
    """
    try:
        # Get the document to verify ownership and current state
        document_item = cosmos_user_documents_container.read_item(
            item=document_id,
            partition_key=document_id
        )
        
        # Verify the requesting user is the owner OR the user is removing themselves
        actual_owner_id = document_item.get('user_id')
        is_owner = actual_owner_id == owner_user_id
        is_self_removal = owner_user_id == target_user_id
        
        if not is_owner and not is_self_removal:
            raise Exception("Only document owner can unshare documents, or users can remove themselves")
        
        # Get current shared_user_ids
        shared_user_ids = document_item.get('shared_user_ids', [])
        
        # Remove all entries for the target user (by oid prefix)
        new_shared_user_ids = [entry for entry in shared_user_ids if not entry.startswith(f"{target_user_id},")]
        if len(new_shared_user_ids) != len(shared_user_ids):
            document_item['shared_user_ids'] = new_shared_user_ids
            document_item['last_updated'] = datetime.now(timezone.utc).strftime('%Y-%m-%dT%H:%M:%SZ')
            # Update the document
            cosmos_user_documents_container.upsert_item(document_item)
            
            # Update all chunks with the new shared_user_ids
            try:
                chunks = get_all_chunks(document_id, owner_user_id)
                for chunk in chunks:
                    chunk_id = chunk.get('id')
                    if chunk_id:
                        try:
                            update_chunk_metadata(
                                chunk_id=chunk_id,
                                user_id=owner_user_id,
                                group_id=None,
                                public_workspace_id=None,
                                document_id=document_id,
                                shared_user_ids=new_shared_user_ids
                            )
                        except Exception as chunk_e:
                            print(f"Warning: Failed to update chunk {chunk_id}: {chunk_e}")
                            # Continue with other chunks
            except Exception as e:
                print(f"Warning: Failed to update chunks for document {document_id}: {e}")
                # Don't fail the whole operation if chunk update fails

        return True
        
    except CosmosResourceNotFoundError:
        return False
    except Exception as e:
        print(f"Error unsharing document {document_id}: {e}")
        return False

def get_shared_users_for_document(document_id, owner_user_id):
    """
    Get the list of users a document is shared with, including approval status.
    Only the document owner can view this information.
    Returns list of dicts: [{'id': oid, 'approval_status': status}, ...] or None if not found/access denied.
    """
    try:
        # Get the document to verify ownership
        document_item = cosmos_user_documents_container.read_item(
            item=document_id,
            partition_key=document_id
        )
        
        # Verify the requesting user is the owner
        if document_item.get('user_id') != owner_user_id:
            return None
        
        shared_user_ids = document_item.get('shared_user_ids', [])
        result = []
        for entry in shared_user_ids:
            if ',' in entry:
                oid, status = entry.split(',', 1)
                result.append({'id': oid, 'approval_status': status})
            else:
                result.append({'id': entry, 'approval_status': 'unknown'})
        return result
        
    except CosmosResourceNotFoundError:
        return None
    except Exception as e:
        print(f"Error getting shared users for document {document_id}: {e}")
        return None

def is_document_shared_with_user(document_id, user_id):
    """
    Check if a document is shared with a specific user (approved only).
    Returns True if the user has access (owner or shared and approved), False otherwise.
    """
    try:
        # Get the document
        document_item = cosmos_user_documents_container.read_item(
            item=document_id,
            partition_key=document_id
        )
        
        # Check if user is owner
        if document_item.get('user_id') == user_id:
            return True
        
        # Check if user is in shared list with approved status
        shared_user_ids = document_item.get('shared_user_ids', [])
        return any(entry == f"{user_id},approved" for entry in shared_user_ids)
        
    except CosmosResourceNotFoundError:
        return False
    except Exception as e:
        print(f"Error checking document access for {document_id}: {e}")
        return False

def get_documents_shared_with_user(user_id):
    """
    Get all documents that are shared with a specific user (not owned by them, and approved).
    Returns list of document metadata or empty list.
    """
    try:
        # Since we can't filter on substring in ARRAY_CONTAINS, fetch all docs and filter in Python
        query = """
            SELECT *
            FROM c
            WHERE c.user_id != @user_id
        """
        parameters = [
            {"name": "@user_id", "value": user_id}
        ]
        
        documents = list(
            cosmos_user_documents_container.query_items(
                query=query,
                parameters=parameters,
                enable_cross_partition_query=True
            )
        )
        
        # Only include docs where shared_user_ids contains "{user_id},approved"
        filtered_docs = []
        for doc in documents:
            shared_user_ids = doc.get('shared_user_ids', [])
            if any(entry == f"{user_id},approved" for entry in shared_user_ids):
                filtered_docs.append(doc)
        
        # Get latest versions only
        latest_documents = {}
        for doc in filtered_docs:
            file_name = doc['file_name']
            if file_name not in latest_documents or doc['version'] > latest_documents[file_name]['version']:
                latest_documents[file_name] = doc
                
        return list(latest_documents.values())
        
    except Exception as e:
        print(f"Error getting documents shared with user {user_id}: {e}")
        return []

def share_document_with_group(document_id, owner_group_id, target_group_id):
    """
    Share a group document with another group by adding them to shared_group_ids.
    Only the document owning group can share documents.
    Returns True if successful, False if document not found or access denied.
    """
    try:
        # Get the document to verify ownership and current state
        document_item = cosmos_group_documents_container.read_item(
            item=document_id,
            partition_key=document_id
        )
        
        # Verify the requesting group is the owner
        if document_item.get('group_id') != owner_group_id:
            raise Exception("Only document owning group can share documents")
        
        # Initialize shared_group_ids if it doesn't exist
        shared_group_ids = document_item.get('shared_group_ids', [])
        
<<<<<<< HEAD
        # Check if already shared (by group OID, regardless of approval status)
        already_shared = any(entry.startswith(f"{target_group_id},") for entry in shared_group_ids)
        if not already_shared:
            shared_group_ids.append(f"{target_group_id},not_approved")
=======
        # Add target group if not already shared
        if target_group_id not in shared_group_ids:
            shared_group_ids.append(target_group_id)
>>>>>>> 18e49980
            document_item['shared_group_ids'] = shared_group_ids
            document_item['last_updated'] = datetime.now(timezone.utc).strftime('%Y-%m-%dT%H:%M:%SZ')
            
            # Update the document
            cosmos_group_documents_container.upsert_item(document_item)
            return True
<<<<<<< HEAD

=======
        
>>>>>>> 18e49980
        return True  # Already shared
        
    except CosmosResourceNotFoundError:
        return False
    except Exception as e:
        print(f"Error sharing document {document_id} with group: {e}")
        return False

def unshare_document_from_group(document_id, owner_group_id, target_group_id):
    """
    Remove a group from a document's shared_group_ids list.
    Only the document owning group can unshare documents.
    Returns True if successful, False if document not found or access denied.
    """
    try:
        # Get the document to verify ownership and current state
        document_item = cosmos_group_documents_container.read_item(
            item=document_id,
            partition_key=document_id
        )
        
        # Verify the requesting group is the owner
        if document_item.get('group_id') != owner_group_id:
            raise Exception("Only document owning group can unshare documents")
        
        # Get current shared_group_ids
        shared_group_ids = document_item.get('shared_group_ids', [])
        
        # Remove target group if they are in the list
<<<<<<< HEAD
        # Remove all entries for the target group (by oid prefix)
        new_shared_group_ids = [entry for entry in shared_group_ids if not entry.startswith(f"{target_group_id},")]
        if len(new_shared_group_ids) != len(shared_group_ids):
            document_item['shared_group_ids'] = new_shared_group_ids
=======
        if target_group_id in shared_group_ids:
            shared_group_ids.remove(target_group_id)
            document_item['shared_group_ids'] = shared_group_ids
>>>>>>> 18e49980
            document_item['last_updated'] = datetime.now(timezone.utc).strftime('%Y-%m-%dT%H:%M:%SZ')
            
            # Update the document
            cosmos_group_documents_container.upsert_item(document_item)
        
        return True
        
    except CosmosResourceNotFoundError:
        return False
    except Exception as e:
        print(f"Error unsharing document {document_id} from group: {e}")
        return False

def get_shared_groups_for_document(document_id, owner_group_id):
    """
    Get the list of groups a document is shared with.
    Only the document owning group can view this information.
    Returns list of group IDs or None if document not found or access denied.
    """
    try:
        # Get the document to verify ownership
        document_item = cosmos_group_documents_container.read_item(
            item=document_id,
            partition_key=document_id
        )
        
        # Verify the requesting group is the owner
        if document_item.get('group_id') != owner_group_id:
            return None
        
        return document_item.get('shared_group_ids', [])
        
    except CosmosResourceNotFoundError:
        return None
    except Exception as e:
        print(f"Error getting shared groups for document {document_id}: {e}")
        return None

def is_document_shared_with_group(document_id, group_id):
    """
    Check if a document is shared with a specific group.
    Returns True if the group has access (owner or shared), False otherwise.
    """
    try:
        # Get the document
        document_item = cosmos_group_documents_container.read_item(
            item=document_id,
            partition_key=document_id
        )
        
        # Check if group is owner
        if document_item.get('group_id') == group_id:
            return True
        
        # Check if group is in shared list
        shared_group_ids = document_item.get('shared_group_ids', [])
<<<<<<< HEAD
        # Only allow access if group is owner or in shared_group_ids as approved
        return any(entry == f"{group_id},approved" for entry in shared_group_ids)
=======
        return group_id in shared_group_ids
>>>>>>> 18e49980
        
    except CosmosResourceNotFoundError:
        return False
    except Exception as e:
        print(f"Error checking document access for group {group_id} on document {document_id}: {e}")
        return False

def get_documents_shared_with_group(group_id):
    """
    Get all documents that are shared with a specific group (not owned by them).
    Returns list of document metadata or empty list.
    """
    try:
        query = """
            SELECT *
            FROM c
            WHERE ARRAY_CONTAINS(c.shared_group_ids, @group_id)
                AND c.group_id != @group_id
        """
        parameters = [
            {"name": "@group_id", "value": group_id}
        ]
        
        documents = list(
            cosmos_group_documents_container.query_items(
                query=query,
                parameters=parameters,
                enable_cross_partition_query=True
            )
        )
        
        # Get latest versions only
        latest_documents = {}
        for doc in documents:
            file_name = doc['file_name']
            if file_name not in latest_documents or doc['version'] > latest_documents[file_name]['version']:
                latest_documents[file_name] = doc
                
        return list(latest_documents.values())
        
    except Exception as e:
        print(f"Error getting documents shared with group {group_id}: {e}")
        return []<|MERGE_RESOLUTION|>--- conflicted
+++ resolved
@@ -955,7 +955,6 @@
 def get_all_chunks(document_id, user_id, group_id=None, public_workspace_id=None):
     is_group = group_id is not None
     is_public_workspace = public_workspace_id is not None
-<<<<<<< HEAD
 
     # For personal documents, first check if user has access (owner or shared)
     if not is_group and not is_public_workspace:
@@ -969,30 +968,11 @@
             print(f"Group {group_id} does not have access to document {document_id}")
             return []
 
-=======
-
-    # For personal documents, first check if user has access (owner or shared)
-    if not is_group and not is_public_workspace:
-        # Check if user has access to this document
-        if not is_document_shared_with_user(document_id, user_id):
-            print(f"User {user_id} does not have access to document {document_id}")
-            return []
-    elif is_group:
-        # For group documents, check if group has access (owner or shared)
-        if not is_document_shared_with_group(document_id, group_id):
-            print(f"Group {group_id} does not have access to document {document_id}")
-            return []
-
->>>>>>> 18e49980
     search_client = CLIENTS["search_client_public"] if is_public_workspace else CLIENTS["search_client_group"] if is_group else CLIENTS["search_client_user"]
     filter_expr = (
         f"document_id eq '{document_id}' and public_workspace_id eq '{public_workspace_id}'"
         if is_public_workspace else
-<<<<<<< HEAD
         f"document_id eq '{document_id}' and (group_id eq '{group_id}' or shared_group_ids/any(g: g eq '{group_id}'))"
-=======
-        f"document_id eq '{document_id}' and group_id eq '{group_id}'"
->>>>>>> 18e49980
         if is_group else
         f"document_id eq '{document_id}'"  # For personal documents, just filter by document_id since access is already verified
     )
@@ -1314,7 +1294,6 @@
 def get_document_version(user_id, document_id, version, group_id=None, public_workspace_id=None):
     is_group = group_id is not None
     is_public_workspace = public_workspace_id is not None
-<<<<<<< HEAD
 
     if is_public_workspace:
         cosmos_container = cosmos_public_documents_container
@@ -1324,17 +1303,6 @@
         cosmos_container = cosmos_user_documents_container
 
     if is_public_workspace:
-=======
-
-    if is_public_workspace:
-        cosmos_container = cosmos_public_documents_container
-    elif is_group:
-        cosmos_container = cosmos_group_documents_container
-    else:
-        cosmos_container = cosmos_user_documents_container
-
-    if is_public_workspace:
->>>>>>> 18e49980
         query = """
             SELECT * 
             FROM c
@@ -2964,7 +2932,7 @@
         except Exception as e:
             print(f"Warning: Error extracting final metadata for Tabular document {document_id}: {str(e)}")
             update_callback(status=f"Processing complete (metadata extraction warning)")
-
+            
     return total_chunks_saved
 
 def process_di_document(document_id, user_id, temp_file_path, original_filename, file_ext, enable_enhanced_citations, update_callback, group_id=None, public_workspace_id=None):
@@ -3883,27 +3851,17 @@
         # Initialize shared_group_ids if it doesn't exist
         shared_group_ids = document_item.get('shared_group_ids', [])
         
-<<<<<<< HEAD
         # Check if already shared (by group OID, regardless of approval status)
         already_shared = any(entry.startswith(f"{target_group_id},") for entry in shared_group_ids)
         if not already_shared:
             shared_group_ids.append(f"{target_group_id},not_approved")
-=======
-        # Add target group if not already shared
-        if target_group_id not in shared_group_ids:
-            shared_group_ids.append(target_group_id)
->>>>>>> 18e49980
             document_item['shared_group_ids'] = shared_group_ids
             document_item['last_updated'] = datetime.now(timezone.utc).strftime('%Y-%m-%dT%H:%M:%SZ')
             
             # Update the document
             cosmos_group_documents_container.upsert_item(document_item)
             return True
-<<<<<<< HEAD
-
-=======
-        
->>>>>>> 18e49980
+
         return True  # Already shared
         
     except CosmosResourceNotFoundError:
@@ -3933,16 +3891,10 @@
         shared_group_ids = document_item.get('shared_group_ids', [])
         
         # Remove target group if they are in the list
-<<<<<<< HEAD
         # Remove all entries for the target group (by oid prefix)
         new_shared_group_ids = [entry for entry in shared_group_ids if not entry.startswith(f"{target_group_id},")]
         if len(new_shared_group_ids) != len(shared_group_ids):
             document_item['shared_group_ids'] = new_shared_group_ids
-=======
-        if target_group_id in shared_group_ids:
-            shared_group_ids.remove(target_group_id)
-            document_item['shared_group_ids'] = shared_group_ids
->>>>>>> 18e49980
             document_item['last_updated'] = datetime.now(timezone.utc).strftime('%Y-%m-%dT%H:%M:%SZ')
             
             # Update the document
@@ -3999,12 +3951,9 @@
         
         # Check if group is in shared list
         shared_group_ids = document_item.get('shared_group_ids', [])
-<<<<<<< HEAD
+        
         # Only allow access if group is owner or in shared_group_ids as approved
         return any(entry == f"{group_id},approved" for entry in shared_group_ids)
-=======
-        return group_id in shared_group_ids
->>>>>>> 18e49980
         
     except CosmosResourceNotFoundError:
         return False
