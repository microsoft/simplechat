# functions_authentication.py

from config import *
from functions_settings import *

# Default redirect path for OAuth consent flow (must match your Azure AD app registration)
REDIRECT_PATH = getattr(globals(), 'REDIRECT_PATH', '/getAToken')
#REDIRECT_PATH = getattr(globals(), 'REDIRECT_PATH', '/.auth/login/aad/callback')

def _load_cache():
    """Loads the MSAL token cache from the Flask session."""
    cache = SerializableTokenCache()
    if session.get("token_cache"):
        try:
            cache.deserialize(session["token_cache"])
        except Exception as e:
            # Handle potential corruption or format issues gracefully
            print(f"Warning: Could not deserialize token cache: {e}. Starting fresh.")
            session.pop("token_cache", None) # Clear corrupted cache
    return cache

def _save_cache(cache):
    """Saves the MSAL token cache back into the Flask session if it has changed."""
    if cache.has_state_changed:
        try:
            session["token_cache"] = cache.serialize()
        except Exception as e:
            print(f"Error: Could not serialize token cache: {e}")
            # Decide how to handle this, maybe clear cache or log extensively
            # session.pop("token_cache", None) # Option: Clear on serialization failure

def _build_msal_app(cache=None):
    """Builds the MSAL ConfidentialClientApplication, optionally initializing with a cache."""
    return ConfidentialClientApplication(
        CLIENT_ID,
        authority=AUTHORITY,
        client_credential=CLIENT_SECRET,
        token_cache=cache  # Pass the cache instance here
    )


# Helper: Generate a consent URL for user to grant permissions
def get_consent_url(msal_app=None, scopes=None, redirect_uri=None, state=None, prompt="consent"):
    msal_app = _build_msal_app() if msal_app is None else msal_app
    required_scopes = scopes or SCOPE
    # Use a default redirect URI if not provided
    redirect_uri = redirect_uri or REDIRECT_PATH
    auth_url = msal_app.get_authorization_request_url(
        required_scopes,
        redirect_uri=redirect_uri,
        state=state,
        prompt=prompt
    )
    return auth_url

def get_valid_access_token(scopes=None):
    """
    Gets a valid access token for the current user.
    Tries MSAL cache first, then uses refresh token if needed.
    Returns the access token string or None if refresh failed or user not logged in.
    """
    if "user" not in session:
        print("get_valid_access_token: No user in session.")
        return None # User not logged in

    required_scopes = scopes or SCOPE # Use default SCOPE if none provided

    msal_app = _build_msal_app(cache=_load_cache())
    user_info = session.get("user", {})
    # MSAL uses home_account_id which combines oid and tid
    # Construct it carefully based on your id_token_claims structure
    # Assuming 'oid' is the user's object ID and 'tid' is the tenant ID in claims
    home_account_id = f"{user_info.get('oid')}.{user_info.get('tid')}"

    accounts = msal_app.get_accounts(username=user_info.get('preferred_username')) # Or use home_account_id if available reliably
    account = None
    if accounts:
        # Find the correct account if multiple exist (usually only one for web apps)
        # Prioritize matching home_account_id if available
        for acc in accounts:
            if acc.get('home_account_id') == home_account_id:
                 account = acc
                 break
        if not account:
             account = accounts[0] # Fallback to first account if no perfect match
             print(f"Warning: Using first account found ({account.get('username')}) as home_account_id match failed.")

    if account:
        # Try to get token silently (checks cache, then uses refresh token)
        result = msal_app.acquire_token_silent(required_scopes, account=account)
        _save_cache(msal_app.token_cache) # Save cache state AFTER attempt

        if result and "access_token" in result:
            # Optional: Check expiry if you want fine-grained control, but MSAL usually handles it
            # expires_in = result.get('expires_in', 0)
            # if expires_in > 60: # Check if token is valid for at least 60 seconds
            #     print("get_valid_access_token: Token acquired silently.")
            #     return result['access_token']
            # else:
            #     print("get_valid_access_token: Silent token expired or about to expire.")
            #     # MSAL should have refreshed, but if not, fall through
            print(f"get_valid_access_token: Token acquired silently for scopes: {required_scopes}")
            return result['access_token']
        else:
            # acquire_token_silent failed (e.g., refresh token expired, needs interaction)
            print("get_valid_access_token: acquire_token_silent failed. Needs re-authentication.")
            # Log the specific error if available in result
            if result and ('error' in result or 'error_description' in result):
                print(f"MSAL Error: {result.get('error')}, Description: {result.get('error_description')}")
            # Optionally clear session or specific keys if refresh consistently fails
            # session.pop("token_cache", None)
            # session.pop("user", None)
            return None # Indicate failure to get a valid token

    else:
        print("get_valid_access_token: No matching account found in MSAL cache.")
        # This might happen if the cache was cleared or the user logged in differently
        return None # Cannot acquire token without an account context

def get_valid_access_token_for_plugins(scopes=None):
    """
    Gets a valid access token for the current user.
    Tries MSAL cache first, then uses refresh token if needed.
    Returns the access token string or None if refresh failed or user not logged in.
    """
    if "user" not in session:
        print("get_valid_access_token: No user in session.")
        return {
            "error": "not_logged_in",
            "message": "User is not logged in.",
            "error_code": None,
            "error_description": "No user in session."
        }

    required_scopes = scopes or SCOPE # Use default SCOPE if none provided

    msal_app = _build_msal_app(cache=_load_cache())
    user_info = session.get("user", {})
    # MSAL uses home_account_id which combines oid and tid
    # Construct it carefully based on your id_token_claims structure
    # Assuming 'oid' is the user's object ID and 'tid' is the tenant ID in claims
    home_account_id = f"{user_info.get('oid')}.{user_info.get('tid')}"

    accounts = msal_app.get_accounts(username=user_info.get('preferred_username')) # Or use home_account_id if available reliably
    account = None
    if accounts:
        # Find the correct account if multiple exist (usually only one for web apps)
        # Prioritize matching home_account_id if available
        for acc in accounts:
            if acc.get('home_account_id') == home_account_id:
                 account = acc
                 break
        if not account:
             account = accounts[0] # Fallback to first account if no perfect match
             print(f"Warning: Using first account found ({account.get('username')}) as home_account_id match failed.")

    if not account:
        print("get_valid_access_token: No matching account found in MSAL cache.")
        return {
            "error": "no_account",
            "message": "No matching account found in MSAL cache.",
            "error_code": None,
            "error_description": "No account context."
        }

    result = msal_app.acquire_token_silent_with_error(required_scopes, account=account) # Ensure we handle errors properly
    _save_cache(msal_app.token_cache)

    if result and "access_token" in result:
        print(f"get_valid_access_token: Token acquired silently for scopes: {required_scopes}")
        return {"access_token": result['access_token']}

    # If we reach here, it means silent acquisition failed
    print("get_valid_access_token: acquire_token_silent failed. Needs re-authentication or received invalid grants.")
    if result is None: # Assume invalid grants or no token
        print("result is None: get_valid_access_token: Consent required.")
        host_url = request.host_url.rstrip('/')
        # Only enforce https if not localhost or 127.0.0.1
        if not (host_url.startswith('http://localhost') or host_url.startswith('http://127.0.0.1')):
            if not host_url.startswith('https://'):
                host_url = 'https://' + host_url.split('://', 1)[-1]
        redirect_url = host_url + REDIRECT_PATH
        logging.debug(f"Redirect URL for {user_info.get('oid')}: {redirect_url}")
        consent_url = get_consent_url(msal_app=msal_app ,scopes=required_scopes, redirect_uri=redirect_url)
        logging.debug(f"Consent URL: {consent_url}")
        return {
            "error": "consent_required",
            "message": "User consent is required to access this resource. Present to the user so the consent url opens in a new tab.",
            "consent_url": consent_url,
            "scopes": required_scopes,
            "error_code": None,
            "error_description": "No token result; interactive authentication required."
        }

    error_code = result.get('error') if result else None
    error_desc = result.get('error_description') if result else None
    print(f"MSAL Error: {error_code}, Description: {error_desc}")

    if error_code == "invalid_grant" and error_desc and ("AADSTS65001" in error_desc or "consent_required" in error_desc):
        host_url = request.host_url.rstrip('/')
        if not (host_url.startswith('http://localhost') or host_url.startswith('http://127.0.0.1')):
            if not host_url.startswith('https://'):
                host_url = 'https://' + host_url.split('://', 1)[-1]
        redirect_url = host_url + REDIRECT_PATH
        logging.debug(f"Redirect URL for {user_info.get('oid')}: {redirect_url}")
        consent_url = get_consent_url(msal_app=msal_app ,scopes=required_scopes, redirect_uri=redirect_url)
        logging.debug(f"Consent URL: {consent_url}")
        return {
            "error": "consent_required",
            "message": "User consent is required to access this resource. Present to the user so the consent url opens in a new tab.",
            "consent_url": consent_url,
            "scopes": required_scopes,
            "error_code": error_code,
            "error_description": error_desc
        }
    else:
        return {
            "error": "token_acquisition_failed",
            "message": "Failed to acquire access token.",
            "error_code": error_code,
            "error_description": error_desc
        }
    
def get_video_indexer_account_token(settings, video_id=None):
    """
    For ARM-based VideoIndexer accounts:
    1) Acquire an ARM token with DefaultAzureCredential
    2) POST to the ARM generateAccessToken endpoint
    3) Return the account-level accessToken
    """
    # 1) ARM token
    if AZURE_ENVIRONMENT == "usgovernment":
        arm_scope = "https://management.usgovcloudapi.net/.default"
    elif AZURE_ENVIRONMENT == "custom":
        arm_scope = f"{CUSTOM_RESOURCE_MANAGER_URL_VALUE}/.default"
    else:
        arm_scope = "https://management.azure.com/.default"
    
    credential = DefaultAzureCredential()
    arm_token = credential.get_token(arm_scope).token
    print("[VIDEO] ARM token acquired", flush=True)

    # 2) Call the generateAccessToken API
    rg       = settings["video_indexer_resource_group"]
    sub      = settings["video_indexer_subscription_id"]
    acct     = settings["video_indexer_account_name"]
    api_ver  = settings.get("video_indexer_arm_api_version", "2021-11-10-preview")
    
    if AZURE_ENVIRONMENT == "usgovernment":
        url = (
        f"https://management.usgovcloudapi.net/subscriptions/{sub}"
        f"/resourceGroups/{rg}"
        f"/providers/Microsoft.VideoIndexer/accounts/{acct}"
        f"/generateAccessToken?api-version={api_ver}"
        )
    elif AZURE_ENVIRONMENT == "custom":
        url = (
        f"{CUSTOM_RESOURCE_MANAGER_URL_VALUE}/subscriptions/{sub}"
        f"/resourceGroups/{rg}"
        f"/providers/Microsoft.VideoIndexer/accounts/{acct}"
        f"/generateAccessToken?api-version={api_ver}"
        )
    else:
        url = (
        f"https://management.azure.com/subscriptions/{sub}"
        f"/resourceGroups/{rg}"
        f"/providers/Microsoft.VideoIndexer/accounts/{acct}"
        f"/generateAccessToken?api-version={api_ver}"
        )

    body = {
        "permissionType": "Contributor",
        "scope": "Account"
    }
    if video_id:
        body["videoId"] = video_id

    resp = requests.post(
        url,
        json=body,
        headers={"Authorization": f"Bearer {arm_token}"}
    )
    resp.raise_for_status()
    ai = resp.json().get("accessToken")
    print(f"[VIDEO] Account token acquired (len={len(ai)})", flush=True)
    return ai


JWKS_CACHE = {}

def get_microsoft_entra_jwks():
    """Fetches the JWKS from Microsoft Entra's OIDC metadata endpoint."""
    # Microsoft Entra OpenID Connect discovery endpoint
    global JWKS_CACHE
    global OIDC_METADATA_URL

    if not JWKS_CACHE:
        try:
            # Fetch OIDC configuration
            oidc_config = requests.get(OIDC_METADATA_URL).json()
            jwks_uri = oidc_config["jwks_uri"]

            # Fetch JWKS
            jwks_response = requests.get(jwks_uri).json()
            JWKS_CACHE = {key['kid']: key for key in jwks_response['keys']}
        except requests.exceptions.RequestException as e:
            print(f"Error fetching JWKS: {e}")
            return None
    return JWKS_CACHE

def validate_bearer_token(token):
    """Validates a Microsoft Entra bearer token."""
    global CLIENT_ID, TENANT_ID, AUTHORITY
    try:
        jwks = get_microsoft_entra_jwks()
        if not jwks:
            return False, "Failed to retrieve signing keys."

        # Decode header to get 'kid' (key ID)
        header = jwt.get_unverified_header(token)
        kid = header.get("kid")

        if not kid or kid not in jwks:
            return False, "Invalid or missing key ID."

        key_data = jwks[kid]

        # Construct public key from JWK
        public_key = jwt.algorithms.RSAAlgorithm.from_jwk(key_data)

        # Validate the token
        # Accept both CLIENT_ID and api://CLIENT_ID audience formats
        expected_audiences = [CLIENT_ID, f"api://{CLIENT_ID}"]
        decoded_token = jwt.decode(
            token,
            public_key,
            algorithms=["RS256"],  # Microsoft Entra typically uses RS256
<<<<<<< HEAD
            audience=CLIENT_ID,  # Accept GUID-based audience (not api:// format)
=======
            audience=expected_audiences,  # Accept both GUID and api:// formats
>>>>>>> 8510b8aa
            issuer=f"https://sts.windows.net/{TENANT_ID}/", # Example for common tenant or specific tenant ID
            #issuer=AUTHORITY, # Example for common tenant or specific tenant ID
            options={
                "verify_exp": True,
                "verify_nbf": True,
                "verify_iss": True,
                "verify_aud": True, # Now properly configured to verify audience
            }
        )
        return True, decoded_token
    except jwt.exceptions.ExpiredSignatureError:
        return False, "Token has expired."
    except jwt.exceptions.InvalidAudienceError:
        return False, "Invalid audience."
    except jwt.exceptions.InvalidIssuerError:
        return False, "Invalid issuer."
    except jwt.exceptions.InvalidTokenError as e:
        return False, f"Invalid token: {e}"
    except Exception as e:
        return False, f"An unexpected error occurred during token validation: {e}"

def accesstoken_required(f):
    @wraps(f)
    def decorated_function(*args, **kwargs):
        auth_header = request.headers.get('Authorization')
        if not auth_header:
            return jsonify({"message": "Authorization header missing"}), 401

        if not auth_header.startswith("Bearer "):
            return jsonify({"message": "Invalid Authorization header format"}), 401

        token = auth_header.split(" ")[1]
        is_valid, data = validate_bearer_token(token)

        if not is_valid:
            return jsonify({"message": data}), 401

        # Check for "ExternalApi" role in the token claims
        roles = data.get("roles") if isinstance(data, dict) else None
        if not roles or ("ExternalApi" not in roles and "Admin" not in roles):
            # Allow both ExternalApi and Admin roles for external API access
            print(f"Warning: Neither ExternalApi nor Admin role found in token. User roles: {roles}")
            print("Temporarily allowing access for development purposes")
            # Uncomment the line below to enforce role requirement:
            # return jsonify({"message": "Forbidden: ExternalApi or Admin role required"}), 403

        # You can now access claims from `data`, e.g., data['sub'], data['name'], data['roles']
        #kwargs['user_claims'] = data # Pass claims to the decorated function # NOT NEEDED FOR NOW
        return f(*args, **kwargs)
    return decorated_function

def login_required(f):
    @wraps(f)
    def decorated_function(*args, **kwargs):
        if "user" not in session:
            is_api_request = (
                request.accept_mimetypes.accept_json and
                not request.accept_mimetypes.accept_html
            ) or request.path.startswith('/api/')

            if is_api_request:
                print(f"API request to {request.path} blocked (401 Unauthorized). No valid session.")
                return jsonify({"error": "Unauthorized", "message": "Authentication required"}), 401
            else:
                print(f"Browser request to {request.path} redirected ta login. No valid session.")
                # Get settings from database, with environment variable fallback
                from functions_settings import get_settings
                settings = get_settings()
                login_redirect_url = settings.get('login_redirect_url') or LOGIN_REDIRECT_URL
                
                if login_redirect_url:
                    return redirect(login_redirect_url)
                else:
                    return redirect(url_for('login'))

        return f(*args, **kwargs)
    return decorated_function

def user_required(f):
    @wraps(f)
    def decorated_function(*args, **kwargs):
        user = session.get('user', {})
        if 'roles' not in user or ('User' not in user['roles'] and 'Admin' not in user['roles']):
             if request.accept_mimetypes.accept_json and not request.accept_mimetypes.accept_html or request.path.startswith('/api/'):
                  return jsonify({"error": "Forbidden", "message": "Insufficient permissions (User/Admin role required)"}), 403
             else:
                  return "Forbidden", 403
        return f(*args, **kwargs)
    return decorated_function

def admin_required(f):
    @wraps(f)
    def decorated_function(*args, **kwargs):
        user = session.get('user', {})
        if 'roles' not in user or 'Admin' not in user['roles']:
             if request.accept_mimetypes.accept_json and not request.accept_mimetypes.accept_html or request.path.startswith('/api/'):
                  return jsonify({"error": "Forbidden", "message": "Insufficient permissions (Admin role required)"}), 403
             else:
                  return "Forbidden", 403
        return f(*args, **kwargs)
    return decorated_function

def feedback_admin_required(f):
    @wraps(f)
    def decorated_function(*args, **kwargs):
        user = session.get('user', {})
        settings = get_settings()
        require_member_of_feedback_admin = settings.get("require_member_of_feedback_admin", False)

        if require_member_of_feedback_admin:
            if 'roles' not in user or 'FeedbackAdmin' not in user['roles']:
                 is_api_request = (request.accept_mimetypes.accept_json and not request.accept_mimetypes.accept_html) or request.path.startswith('/api/')
                 if is_api_request:
                      return jsonify({"error": "Forbidden", "message": "Insufficient permissions (FeedbackAdmin role required)"}), 403
                 else:
                      return "Forbidden: FeedbackAdmin role required", 403
        return f(*args, **kwargs)
    return decorated_function
    
def safety_violation_admin_required(f):
    @wraps(f)
    def decorated_function(*args, **kwargs):
        user = session.get('user', {})
        settings = get_settings()
        require_member_of_safety_violation_admin = settings.get("require_member_of_safety_violation_admin", False)

        if require_member_of_safety_violation_admin:
            if 'roles' not in user or 'SafetyViolationAdmin' not in user['roles']:
                is_api_request = (request.accept_mimetypes.accept_json and not request.accept_mimetypes.accept_html) or request.path.startswith('/api/')
                if is_api_request:
                    return jsonify({"error": "Forbidden", "message": "Insufficient permissions (SafetyViolationAdmin role required)"}), 403
                else:
                    return "Forbidden: SafetyViolationAdmin role required", 403
        return f(*args, **kwargs)
    return decorated_function

def create_group_role_required(f):
    @wraps(f)
    def decorated_function(*args, **kwargs):
        user = session.get('user', {})
        settings = get_settings()
        require_member_of_create_group = settings.get("require_member_of_create_group", False)

        if require_member_of_create_group:
            if 'roles' not in user or 'CreateGroups' not in user['roles']:
                is_api_request = (request.accept_mimetypes.accept_json and not request.accept_mimetypes.accept_html) or request.path.startswith('/api/')
                if is_api_request:
                    return jsonify({"error": "Forbidden", "message": "Insufficient permissions (CreateGroups role required)"}), 403
                else:
                    return "Forbidden: CreateGroups role required", 403
        return f(*args, **kwargs)
    return decorated_function
    
def create_public_workspace_role_required(f):
    @wraps(f)
    def decorated_function(*args, **kwargs):
        user = session.get('user', {})
        settings = get_settings()
        require_member_of_create_public_workspace = settings.get("require_member_of_create_public_workspace", False)

        if require_member_of_create_public_workspace:
            if 'roles' not in user or 'CreatePublicWorkspaces' not in user['roles']:
                is_api_request = (request.accept_mimetypes.accept_json and not request.accept_mimetypes.accept_html) or request.path.startswith('/api/')
                if is_api_request:
                    return jsonify({"error": "Forbidden", "message": "Insufficient permissions (CreatePublicWorkspaces role required)"}), 403
                else:
                    return "Forbidden: CreatePublicWorkspaces role required", 403
        return f(*args, **kwargs)
    return decorated_function

def get_current_user_id():
    user = session.get('user')
    if user:
        return user.get('oid')
    return None

def get_current_user_info():
    user = session.get("user")
    if not user:
        return None
    return {
        "userId": user.get("oid"), 
        "email": user.get("preferred_username") or user.get("email"),
        "displayName": user.get("name")
    }

def get_user_profile_image():
    """
    Fetches the user's profile image from Microsoft Graph and returns it as base64.
    Returns None if no image is found or if there's an error.
    """
    token = get_valid_access_token()
    if not token:
        print("get_user_profile_image: Could not acquire access token")
        return None

    # Determine the correct Graph endpoint based on Azure environment
    if AZURE_ENVIRONMENT == "usgovernment":
        profile_image_endpoint = "https://graph.microsoft.us/v1.0/me/photo/$value"
    elif AZURE_ENVIRONMENT == "custom":
        profile_image_endpoint = f"{CUSTOM_GRAPH_URL_VALUE}/me/photo/$value"
    else:
        profile_image_endpoint = "https://graph.microsoft.com/v1.0/me/photo/$value"
    
    headers = {
        "Authorization": f"Bearer {token}",
        "Accept": "image/*"
    }

    try:
        response = requests.get(profile_image_endpoint, headers=headers)
        
        if response.status_code == 200:
            # Convert image to base64
            import base64
            image_data = response.content
            image_base64 = base64.b64encode(image_data).decode('utf-8')
            
            # Get content type for proper data URL formatting
            content_type = response.headers.get('content-type', 'image/jpeg')
            return f"data:{content_type};base64,{image_base64}"
            
        elif response.status_code == 404:
            # User has no profile image
            print("get_user_profile_image: User has no profile image")
            return None
        else:
            print(f"get_user_profile_image: Failed to fetch profile image. Status: {response.status_code}")
            return None
            
    except requests.exceptions.RequestException as e:
        print(f"get_user_profile_image: Request failed: {e}")
        return None
    except Exception as e:
        print(f"get_user_profile_image: Unexpected error: {e}")
        return None<|MERGE_RESOLUTION|>--- conflicted
+++ resolved
@@ -335,11 +335,8 @@
             token,
             public_key,
             algorithms=["RS256"],  # Microsoft Entra typically uses RS256
-<<<<<<< HEAD
-            audience=CLIENT_ID,  # Accept GUID-based audience (not api:// format)
-=======
             audience=expected_audiences,  # Accept both GUID and api:// formats
->>>>>>> 8510b8aa
+
             issuer=f"https://sts.windows.net/{TENANT_ID}/", # Example for common tenant or specific tenant ID
             #issuer=AUTHORITY, # Example for common tenant or specific tenant ID
             options={
