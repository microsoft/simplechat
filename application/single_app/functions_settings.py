--- conflicted
+++ resolved
@@ -3,10 +3,7 @@
 from config import *
 from functions_appinsights import log_event
 import app_settings_cache
-<<<<<<< HEAD
-=======
 import inspect
->>>>>>> fab926b4
 
 def get_settings(use_cosmos=False):
     import secrets
@@ -316,13 +313,9 @@
         settings_item = get_settings()
         settings_item.update(new_settings)
         cosmos_settings_container.upsert_item(settings_item)
-<<<<<<< HEAD
-        app_settings_cacheupdate_settings_cache(settings_item) # Update the in-memory cache as well
-=======
         cache_updater = getattr(app_settings_cache, "update_settings_cache", None)
         if callable(cache_updater):
             cache_updater(settings_item)
->>>>>>> fab926b4
         print("Settings updated successfully.")
         return True
     except Exception as e:
