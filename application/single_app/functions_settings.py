--- conflicted
+++ resolved
@@ -6,11 +6,8 @@
 def get_settings():
     import secrets
     default_settings = {
-<<<<<<< HEAD
-=======
         # Health check
         'enable_health_check': True,
->>>>>>> 1ecda3b6
         # Security settings
         'enable_appinsights_global_logging': False,
         # Semantic Kernel plugin/action manifests (MCP, Databricks, RAG, etc.)
@@ -21,18 +18,7 @@
         'enable_fact_memory_plugin': True,
         'enable_multi_agent_orchestration': False,
         'max_rounds_per_agent': 1,
-<<<<<<< HEAD
         'semantic_kernel_plugins': [],
-=======
-        'semantic_kernel_plugins': [
-            {
-                "name": "OpenApiPlugin",
-                "type": "openapi",
-                "description": "Semantic Kernel plugin for all OpenAPI endpoints.",
-                # Optionally, you can add more config here if needed
-            }
-        ],
->>>>>>> 1ecda3b6
         'enable_semantic_kernel': True,
         'per_user_semantic_kernel': False,
         'orchestration_type': 'default_agent',
