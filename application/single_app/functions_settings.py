# functions_settings.py

from config import *
from functions_appinsights import log_event

def get_settings():
    import secrets
    default_settings = {
        # Health check
        'enable_health_check': True,
        # Security settings
        'enable_appinsights_global_logging': False,
        # Semantic Kernel plugin/action manifests (MCP, Databricks, RAG, etc.)
        'enable_time_plugin': True,
        'enable_http_plugin': True,
        'enable_wait_plugin': True,
        'enable_default_embedding_model_plugin': False,
        'enable_fact_memory_plugin': True,
        'enable_multi_agent_orchestration': False,
        'max_rounds_per_agent': 1,
        'semantic_kernel_plugins': [
            {
                "name": "OpenApiPlugin",
                "type": "openapi",
                "description": "Semantic Kernel plugin for all OpenAPI endpoints.",
                # Optionally, you can add more config here if needed
            }
        ],
        'enable_semantic_kernel': False,
        'per_user_semantic_kernel': False,
        'orchestration_type': 'default_agent',
        'merge_global_semantic_kernel_with_workspace': False,
        'global_selected_agent': {
            'name': 'researcher_agent',
            'is_global': True
        },
        'allow_user_agents': False,
        'allow_user_custom_agent_endpoints': False,
        'allow_user_plugins': False,
        'allow_group_agents': False,
        'allow_group_custom_agent_endpoints': False,
        'allow_group_plugins': False,
        'semantic_kernel_agents': [
            {
                'id': '15b0c92a-741d-42ff-ba0b-367c7ee0c848',
                'name': 'default_agent',
                'display_name': 'Default Agent',
                'description': 'Agent that handles all tasks without specific instructions other than to resolve the issue.',
                'azure_openai_gpt_endpoint': '',
                'azure_openai_gpt_key': '',
                'azure_openai_gpt_deployment': '',
                'azure_openai_gpt_api_version': '',
                'azure_agent_apim_gpt_endpoint': '',
                'azure_agent_apim_gpt_subscription_key': '',
                'azure_agent_apim_gpt_deployment': '',
                'azure_agent_apim_gpt_api_version': '',
                'enable_agent_gpt_apim': False,
                'is_global': True,
                'instructions': "You are an agent. Your sole purpose of existence is to continue until the user's query is completely resolved. Before ending your turn and yielding back to the user, recursively review all outputs and decide on a course of action until the issue is completely resolved or query answered. Only terminate your turn when you are sure that the problem is solved and query is answered. The most important task is resolving the problem the first time.",
                'actions_to_load': [],
                'additional_settings': {}
            },
            {
                'id': 'a876670c-6faf-4fd9-b950-525c63255e05',
                'name': 'researcher_agent',
                'display_name': 'Research Agent',
                'description': 'This agent is detailed to provide researcher capabilities and uses a reasoning and research focused model.',
                'azure_openai_gpt_endpoint': '',
                'azure_openai_gpt_key': '',
                'azure_openai_gpt_deployment': '',
                'azure_openai_gpt_api_version': '',
                'azure_agent_apim_gpt_endpoint': '',
                'azure_agent_apim_gpt_subscription_key': '',
                'azure_agent_apim_gpt_deployment': '',
                'azure_agent_apim_gpt_api_version': '',
                'enable_agent_gpt_apim': False,
                'is_global': True,
                'instructions': 'You are a highly capable research assistant. Your role is to help the user investigate academic, technical, and real-world topics by finding relevant information, summarizing key points, identifying knowledge gaps, and suggesting credible sources for further study.\n\nYou must always:\n- Think step-by-step and work methodically.\n- Distinguish between fact, inference, and opinion.\n- Clearly state your assumptions when making inferences.\n- Cite authoritative sources when possible (e.g., peer-reviewed journals, academic publishers, government agencies).\n- Avoid speculation unless explicitly asked for.\n- When asked to summarize, preserve the intent, nuance, and technical accuracy of the original content.\n- When generating questions, aim for depth and clarity to guide rigorous inquiry.\n- Present answers in a clear, structured format using bullet points, tables, or headings when appropriate.\n\nUse a professional, neutral tone. Do not anthropomorphize yourself or refer to yourself as an AI unless the user specifically asks you to reflect on your capabilities. Remain focused on delivering objective, actionable research insights.\n\nIf you encounter ambiguity or uncertainty, ask clarifying questions rather than assuming.',
                'actions_to_load': [],
                'additional_settings': {}
            },
            {
                'id': 'a876670c-6faf-4fd9-b950-525c63255e05',
                'name': 'snarkgpt',
                'display_name': 'SnarkGPT',
                'description': 'This agent does everything but getting the job done.',
                'azure_openai_gpt_endpoint': '',
                'azure_openai_gpt_key': '',
                'azure_openai_gpt_deployment': '',
                'azure_openai_gpt_api_version': '',
                'azure_agent_apim_gpt_endpoint': '',
                'azure_agent_apim_gpt_subscription_key': '',
                'azure_agent_apim_gpt_deployment': '',
                'azure_agent_apim_gpt_api_version': '',
                'enable_agent_gpt_apim': False,
                'is_global': True,
                'instructions': "You are SnarkGPT. A sarcastic, flippant AI who never takes anything seriously. Your job is to mock, joke about, or dodge the user's requests entirely while pretending to be helpful. You often respond with exaggerated indifference, ironic detachment, or theatrical confusion. You never actually fulfill the user's request — instead, you provide off-topic commentary, wild tangents, or absurd answers that only loosely connect to what was asked.\n\nUse humor, wit, and a constant undertone of 'why are we even doing this?' to carry the conversation. If the user insists, double down on your sarcasm and pretend you are far too busy, bored, or distracted to comply.",
                'actions_to_load': [],
                'additional_settings': {}
            },
            {
                'actions_to_load': [],
                'azure_agent_apim_gpt_api_version': '',
                'azure_agent_apim_gpt_deployment': '',
                'azure_agent_apim_gpt_endpoint': '',
                'azure_agent_apim_gpt_subscription_key': '',
                'azure_openai_gpt_api_version': '',
                'azure_openai_gpt_deployment': '',
                'azure_openai_gpt_endpoint': '',
                'azure_openai_gpt_key': '',
                'description': 'The agent queries log analytics to explore data',
                'display_name': 'Log Analytics',
                'enable_agent_gpt_apim': False,
                'id': '6cd0d233-cdc7-4c34-a859-b997ff71b73d',
                'instructions': "You are a Data Exploration Agent. Data may not always be in a logical location meaning complete exploration of all available data is required to have a comprehensive overview. Always assume you know nothing about the data and that humans are terrible at naming things and organizing structure. Obtain data examples if required to make proper decisions.\n\n0. Always clarify with the user what it is they are looking for if it is not clear. Is what they are asking for an obvious integar? String? etc. IP address is an example of a clear data point. \n\n1. Always discover available schema for all tables before you run queries. Use get_all_table_schemas() first or break it out by calling list_tables().\n\nFor each table, relevant or not, call get_table_schema(table name) to understand its columns and data types because you know nothing about this data and humans are terrible at structure and organization.\n\n2. Formulate hypotheses and tests\n\nBased on the schema exploration, identify candidate tables & fields (e.g. token counts, timestamps).\n\nExplain your reasoning for choosing this path and clarify with the user that this is accurate.\n\n3. Query selectively\n\nUse concise Kusto queries only after schema discovery.\n\nLimit initial queries (e.g. | take 10 or where TimeGenerated >= ago(1h)) to sample the data before running full-scope aggregations.\n\n4. Validate and iterate\n\nExamine sample results. If they look off (empty, unexpected types), loop back to step 1 or refine your where-clauses and fields.\n\n5. Collaborate when stumped\n\nIf no schema or sample data leads to an obvious next step, ask the user:\n\n'I see no numeric columns in these tables—would you like me to look at CustomLogs_* or apply a free-text search * to discover data in blob storage?'\n\n6. Clear, dynamic reporting\n\nAt each turn, report:\n\nDiscovery: 'Found tables: A, B, C; schemas for A and B.'\n\nAction: 'Sampling table B with take 5…'\n\nResult & next: 'Columns X and Y exist; X is empty—shall I aggregate Y over the last 4 hours?'",
                'is_global': True,
                'name': 'loganalytics',
                'other_settings': {},
            }
        ],
        'id': 'app_settings',
        # -- Your entire default dictionary here --
        'app_title': 'Simple Chat',
        'landing_page_text': 'You can add text here and it supports Markdown. '
                             'You agree to our [acceptable user policy](acceptable_use_policy.html) by using this service.',
        'landing_page_alignment': 'left',
        'show_logo': False,
        'hide_app_title': False,
        'custom_logo_base64': '',
        'logo_version': 1,
        'custom_logo_dark_base64': '',
        'logo_dark_version': 1,
        'custom_favicon_base64': '',
        'favicon_version': 1,
        'enable_dark_mode_default': False,
        'enable_left_nav_default': True,

        # GPT Settings
        'enable_gpt_apim': False,
        'azure_openai_gpt_endpoint': '',
        'azure_openai_gpt_api_version': '2024-05-01-preview',
        'azure_openai_gpt_authentication_type': 'key',
        'azure_openai_gpt_subscription_id': '',
        'azure_openai_gpt_resource_group': '',
        'azure_openai_gpt_key': '',
        'gpt_model': {
            "selected": [],
            "all": []
        },
        'azure_apim_gpt_endpoint': '',
        'azure_apim_gpt_subscription_key': '',
        'azure_apim_gpt_deployment': '',
        'azure_apim_gpt_api_version': '',

        # Embeddings Settings
        'enable_embedding_apim': False,
        'azure_openai_embedding_endpoint': '',
        'azure_openai_embedding_api_version': '2024-05-01-preview',
        'azure_openai_embedding_authentication_type': 'key',
        'azure_openai_embedding_subscription_id': '',
        'azure_openai_embedding_resource_group': '',
        'azure_openai_embedding_key': '',
        'embedding_model': {
            "selected": [],
            "all": []
        },
        'azure_apim_embedding_endpoint': '',
        'azure_apim_embedding_subscription_key': '',
        'azure_apim_embedding_deployment': '',
        'azure_apim_embedding_api_version': '',

        # Image Generation Settings
        'enable_image_generation': False,
        'enable_image_gen_apim': False,
        'azure_openai_image_gen_endpoint': '',
        'azure_openai_image_gen_api_version': '2024-05-01-preview',
        'azure_openai_image_gen_authentication_type': 'key',
        'azure_openai_image_gen_subscription_id': '',
        'azure_openai_image_gen_resource_group': '',
        'azure_openai_image_gen_key': '',
        'image_gen_model': {
            "selected": [],
            "all": []
        },
        'azure_apim_image_gen_endpoint': '',
        'azure_apim_image_gen_subscription_key': '',
        'azure_apim_image_gen_deployment': '',
        'azure_apim_image_gen_api_version': '',

        # Redis Cache Settings
        'enable_redis_cache': False,
        'redis_url': '',
        'redis_key': '',
        'redis_auth_type': '',


        # Workspaces
        'enable_user_workspace': True,
        'enable_group_workspaces': True,
        'require_member_of_create_group': False,
        'enable_public_workspaces': False,
        'require_member_of_create_public_workspace': False,
        'enable_file_sharing': False,

        # Multimedia
        'enable_video_file_support': False,
        'enable_audio_file_support': False,

        # Metadata Extraction
        'enable_extract_meta_data': False,
        'metadata_extraction_model': '',
        'enable_summarize_content_history_for_search': False,
        'number_of_historical_messages_to_summarize': 10,
        'enable_summarize_content_history_beyond_conversation_history_limit': False,

        # Document Classification
        'enable_document_classification': False,
        'document_classification_categories': [
            {"label": "None", "color": "#808080"},
            {"label": "N/A", "color": "#808080"},
            {"label": "Pending", "color": "#0000FF"}
        ],

        # External Links
        'enable_external_links': False,
        'external_links_menu_name': 'External Links',
        'external_links_force_menu': False,
        'external_links': [
            {"label": "Acceptable Use Policy", "url": "https://example.com/policy"},
            {"label": "Prompt Ideas", "url": "https://example.com/prompts"}
        ],

        # Enhanced Citations
        'enable_enhanced_citations': False,
        'enable_enhanced_citations_mount': False,
        'enhanced_citations_mount': '/view_documents',
        'office_docs_storage_account_url': '',
        'office_docs_authentication_type': 'key',
        'office_docs_key': '',
        'video_files_storage_account_url': '',
        'video_files_authentication_type': 'key',
        'video_files_key': '',
        'audio_files_storage_account_url': '',
        'audio_files_authentication_type': 'key',
        'audio_files_key': '',

        # Safety (Content Safety) Settings
        'enable_content_safety': False,
        'require_member_of_safety_violation_admin': False,
        'content_safety_endpoint': '',
        'content_safety_key': '',
        'content_safety_authentication_type': 'key',
        'enable_content_safety_apim': False,
        'azure_apim_content_safety_endpoint': '',
        'azure_apim_content_safety_subscription_key': '',

        # User Feedback / Conversation Archiving
        'enable_user_feedback': True,
        'require_member_of_feedback_admin': False,
        'enable_conversation_archiving': False,

        # Search and Extract
        'enable_web_search': False,
        'bing_search_key': '',
        'enable_web_search_apim': False,
        'azure_apim_web_search_endpoint': '',
        'azure_apim_web_search_subscription_key': '',

        'azure_ai_search_endpoint': '',
        'azure_ai_search_key': '',
        'azure_ai_search_authentication_type': 'key',
        'enable_ai_search_apim': False,
        'azure_apim_ai_search_endpoint': '',
        'azure_apim_ai_search_subscription_key': '',

        'azure_document_intelligence_endpoint': '',
        'azure_document_intelligence_key': '',
        'azure_document_intelligence_authentication_type': 'key',
        'enable_document_intelligence_apim': False,
        'azure_apim_document_intelligence_endpoint': '',
        'azure_apim_document_intelligence_subscription_key': '',

        # Authentication & Redirect Settings
        'home_redirect_url': '',
        'login_redirect_url': '',

        # Other
        'max_file_size_mb': 150,
        'conversation_history_limit': 10,
        'default_system_prompt': '',
        'enable_file_processing_logs': True,

        # Video file settings with Azure Video Indexer Settings
        'video_indexer_endpoint': 'https://api.videoindexer.ai',
        'video_indexer_location': '',
        'video_indexer_account_id': '',
        'video_indexer_api_key': '',
        'video_indexer_resource_group': '',
        'video_indexer_subscription_id': '',
        'video_indexer_account_name': '',
        'video_indexer_arm_api_version': '2021-11-10-preview',
        'video_index_timeout': 600,

        # Audio file settings with Azure speech service
        "speech_service_endpoint": "https://eastus.api.cognitive.microsoft.com",
        "speech_service_location": "eastus",
        "speech_service_locale": "en-US",
        "speech_service_key": ""
    }

    try:
        # Attempt to read the existing doc
        settings_item = cosmos_settings_container.read_item(
            item="app_settings",
            partition_key="app_settings"
        )
        #print("Successfully retrieved settings from Cosmos DB.")

        # Merge default_settings in, to fill in any missing or nested keys
        merged = deep_merge_dicts(default_settings, settings_item)

        # If merging added anything new, upsert back to Cosmos so future reads remain up to date
        if merged != settings_item:
            cosmos_settings_container.upsert_item(merged)
            print("App Settings had missing keys and was updated in Cosmos DB.")
            return merged
        else:
            # If merged is unchanged, no new keys needed
            return merged

    except CosmosResourceNotFoundError:
        cosmos_settings_container.create_item(body=default_settings)
        print("Default settings created in Cosmos and returned.")
        return default_settings

    except Exception as e:
        print(f"Error retrieving settings: {str(e)}")
        return None

def update_settings(new_settings):
    try:
        # always fetch the latest settings doc, which includes your merges
        settings_item = get_settings()
        settings_item.update(new_settings)
        cosmos_settings_container.upsert_item(settings_item)
        print("Settings updated successfully.")
        return True
    except Exception as e:
        print(f"Error updating settings: {str(e)}")
        return False

def compare_versions(v1_str, v2_str):
    """
    Manually compares two version strings (e.g., "1.0.0", "1.1").
    Returns:
        1 if v1 > v2
       -1 if v1 < v2
        0 if v1 == v2
       None if parsing fails or formats are invalid.
    """
    if not v1_str or not v2_str:
        return None # Cannot compare empty strings

    # Basic cleanup (remove potential 'v' prefix and whitespace)
    v1_str = v1_str.strip().lstrip('vV')
    v2_str = v2_str.strip().lstrip('vV')

    try:
        # Use regex to ensure parts are only digits before converting
        if not re.match(r'^\d+(\.\d+)*$', v1_str) or not re.match(r'^\d+(\.\d+)*$', v2_str):
             raise ValueError("Invalid characters in version string")
        v1_parts = [int(part) for part in v1_str.split('.')]
        v2_parts = [int(part) for part in v2_str.split('.')]
    except ValueError:
        # Handle cases where parts are not integers or contain invalid chars
        print(f"Invalid version format encountered: '{v1_str}' or '{v2_str}'")
        return None

    # Compare parts element by element
    len_v1 = len(v1_parts)
    len_v2 = len(v2_parts)
    max_len = max(len_v1, len_v2)

    for i in range(max_len):
        part1 = v1_parts[i] if i < len_v1 else 0 # Treat missing parts as 0
        part2 = v2_parts[i] if i < len_v2 else 0

        if part1 > part2:
            return 1
        if part1 < part2:
            return -1

    # If all compared parts are equal, they are the same version
    return 0

def extract_latest_version_from_html(html_content):
    """
    Parses HTML content (expected from GitHub releases page) to find the latest version tag.

    Args:
        html_content (str): The HTML content as a string.

    Returns:
        str: The latest version string (e.g., "0.203.16") found, or None if no
             valid versions are found or an error occurs.
    """
    if not html_content:
        print("HTML content is empty.")
        return None

    try:
        soup = BeautifulSoup(html_content, 'html.parser')
        versions_found = set() # Use a set to store unique version strings

        # Find all <a> tags which are likely candidates for version tags
        # Looking for links with '/releases/tag/v' in href seems most reliable
        links = soup.find_all('a', href=True)

        for link in links:
            href = link.get('href')
            # Check if the link points to a release tag URL
            if href and '/releases/tag/v' in href:
                try:
                    # Extract the part after '/tag/' which should be like 'vX.Y.Z'
                    tag_part = href.split('/tag/')[-1]
                    # Ensure it starts with 'v' and has content after 'v'
                    if tag_part.startswith('v') and len(tag_part) > 1:
                        version_str = tag_part[1:] # Remove the leading 'v'
                        # Validate the format (digits and dots only) using regex
                        if re.match(r'^\d+(\.\d+)*$', version_str):
                            versions_found.add(version_str)
                        # else:
                        #     print(f"Skipping invalid version format from href '{href}': '{version_str}'")

                except (IndexError, ValueError):
                    # Ignore links where splitting or processing fails
                    # print(f"Could not process href: {href}")
                    continue # Skip to the next link

        if not versions_found:
            print("No valid version tags found in HTML matching the pattern.")
            return None

        # Now compare the found versions to find the latest
        latest_version = None
        for current_version in versions_found:
            if latest_version is None:
                latest_version = current_version
                # print(f"Initial latest version set to: {latest_version}")
            else:
                # print(f"Comparing '{current_version}' with current latest '{latest_version}'")
                comparison_result = compare_versions(current_version, latest_version)

                if comparison_result == 1: # current_version > latest_version
                    # print(f"  -> New latest version: {current_version}")
                    latest_version = current_version
                elif comparison_result is None:
                     # Log if comparison fails, but continue trying others
                     print(f"Warning: Could not compare version '{current_version}' with '{latest_version}'. Skipping this comparison.")
                # else: comparison is -1 or 0, keep existing latest_version
                #     print(f"  -> '{latest_version}' remains latest.")


        print(f"Latest version identified from HTML: {latest_version}")
        return latest_version

    except Exception as e:
        print(f"Error parsing HTML or finding latest version: {e}")
        return None
    
def deep_merge_dicts(default_dict, existing_dict):
    for k, default_val in default_dict.items():
        if k not in existing_dict:
            existing_dict[k] = default_val
        else:
            existing_val = existing_dict[k]
            if isinstance(default_val, dict) and isinstance(existing_val, dict):
                deep_merge_dicts(default_val, existing_val)
            # For lists or other types, we skip overwriting.
    return existing_dict

def encrypt_key(key):
    cipher_suite = Fernet(app.config['SECRET_KEY'])
    encrypted_key = cipher_suite.encrypt(key.encode())
    return encrypted_key.decode()

def decrypt_key(encrypted_key):
    cipher_suite = Fernet(app.config['SECRET_KEY'])
    try:
        encrypted_key_bytes = base64.urlsafe_b64decode(encrypted_key.encode())
        decrypted_key = cipher_suite.decrypt(encrypted_key_bytes).decode()
        return decrypted_key
    except InvalidToken:
        print("Decryption failed: Invalid token")
        return None

def get_user_settings(user_id):
    """Fetches the user settings document from Cosmos DB, ensuring email and display_name are present if possible."""
    from flask import session
    try:
        doc = cosmos_user_settings_container.read_item(item=user_id, partition_key=user_id)
        # Ensure the settings key exists for consistency downstream
        if 'settings' not in doc:
            doc['settings'] = {}
        
        # Try to update email/display_name if missing and available in session
        user = session.get("user", {})
        email = user.get("preferred_username") or user.get("email")
        display_name = user.get("name")
        updated = False
        if email and doc.get("email") != email:
            doc["email"] = email
            updated = True
        if display_name and doc.get("display_name") != display_name:
            doc["display_name"] = display_name
            updated = True
            
        # Check if profile image needs to be fetched
        if 'profileImage' not in doc['settings']:
            from functions_authentication import get_user_profile_image
            try:
                profile_image = get_user_profile_image()
                doc['settings']['profileImage'] = profile_image
                updated = True
            except Exception as e:
                print(f"Warning: Could not fetch profile image for user {user_id}: {e}")
                doc['settings']['profileImage'] = None
                updated = True
        
        if updated:
            cosmos_user_settings_container.upsert_item(body=doc)
        return doc
    except exceptions.CosmosResourceNotFoundError:
        # Return a default structure if the user has no settings saved yet
        user = session.get("user", {})
        email = user.get("preferred_username") or user.get("email")
        display_name = user.get("name")
        doc = {"id": user_id, "settings": {}}
        if email:
            doc["email"] = email
        if display_name:
            doc["display_name"] = display_name
            
        # Try to fetch profile image for new user
        from functions_authentication import get_user_profile_image
        try:
            profile_image = get_user_profile_image()
            doc['settings']['profileImage'] = profile_image
        except Exception as e:
            print(f"Warning: Could not fetch profile image for new user {user_id}: {e}")
            doc['settings']['profileImage'] = None
            
        cosmos_user_settings_container.upsert_item(body=doc)
        return doc
    except Exception as e:
        print(f"Error in get_user_settings for {user_id}: {e}")
        raise # Re-raise the exception to be handled by the route
    
def update_user_settings(user_id, settings_to_update):
    """
    Updates or creates user settings in Cosmos DB, merging new settings
    into the existing 'settings' sub-dictionary and updating 'lastUpdated'.

    Args:
        user_id (str): The ID of the user.
        settings_to_update (dict): A dictionary containing the specific
                                   settings key/value pairs to update.

    Returns:
        bool: True if the update was successful, False otherwise.
    """
    log_prefix = f"User settings update for {user_id}:"
    log_event("[UserSettings] Update Attempt", {"user_id": user_id, "settings_to_update": settings_to_update})


    try:
        # Try to read the existing document
        try:
            doc = cosmos_user_settings_container.read_item(item=user_id, partition_key=user_id)

            # Ensure the 'settings' key exists and is a dictionary
            if 'settings' not in doc or not isinstance(doc.get('settings'), dict):
                doc['settings'] = {}


        except exceptions.CosmosResourceNotFoundError:

            # Document doesn't exist, create the basic structure
            doc = {
                "id": user_id,
                "settings": {} # Initialize the settings dictionary
                # Add any other default top-level fields if needed
            }


        # --- Merge the new settings into the 'settings' sub-dictionary ---
        doc['settings'].update(settings_to_update)

        # Ensure 'agents' and 'plugins' keys exist in settings
        if 'agents' not in doc['settings'] or doc['settings']['agents'] is None:
            doc['settings']['agents'] = [
                {
                    "id": "fcdf009d-b8c5-46b6-833f-5d7b3d763468",
                    "name": "researcher",
                    "display_name": "researcher",
                    "description": "This agent is detailed to provide researcher capabilities and uses a reasoning and research focused model.",
                    "azure_openai_gpt_endpoint": "",
                    "azure_openai_gpt_key": "",
                    "azure_openai_gpt_deployment": "",
                    "azure_openai_gpt_api_version": "",
                    "azure_agent_apim_gpt_endpoint": "",
                    "azure_agent_apim_gpt_subscription_key": "",
                    "azure_agent_apim_gpt_deployment": "",
                    "azure_agent_apim_gpt_api_version": "",
                    "enable_agent_gpt_apim": False,
                    "default_agent": True,
                    "is_global": False,
                    "instructions": "You are a highly capable research assistant. Your role is to help the user investigate academic, technical, and real-world topics by finding relevant information, summarizing key points, identifying knowledge gaps, and suggesting credible sources for further study.\n\nYou must always:\n- Think step-by-step and work methodically.\n- Distinguish between fact, inference, and opinion.\n- Clearly state your assumptions when making inferences.\n- Cite authoritative sources when possible (e.g., peer-reviewed journals, academic publishers, government agencies).\n- Avoid speculation unless explicitly asked for.\n- When asked to summarize, preserve the intent, nuance, and technical accuracy of the original content.\n- When generating questions, aim for depth and clarity to guide rigorous inquiry.\n- Present answers in a clear, structured format using bullet points, tables, or headings when appropriate.\n\nUse a professional, neutral tone. Do not anthropomorphize yourself or refer to yourself as an AI unless the user specifically asks you to reflect on your capabilities. Remain focused on delivering objective, actionable research insights.\n\nIf you encounter ambiguity or uncertainty, ask clarifying questions rather than assuming.",
                    "actions_to_load": [],
                    "other_settings": {},
                }
            ]
        if 'plugins' not in doc['settings'] or doc['settings']['plugins'] is None:
            doc['settings']['plugins'] = []
        if 'selected_agent' not in doc['settings'] or doc['settings']['selected_agent'] is None:
            first_user_agent = doc['settings']['agents'][0]
            if first_user_agent:
                doc['settings']['selected_agent'] = {
                    'name': first_user_agent['name'],
                    'is_global': False,
                }
            else:
                settings = get_settings()
                if settings.get('merge_global_semantic_kernel_with_workspace', False):
                    global_agents = settings.get('semantic_kernel_agents', [])
                    if global_agents:
                        first_global_agent = global_agents[0]
                        doc['settings']['selected_agent'] = {
                            'name': first_global_agent['name'],
                            'is_global': True,
                        }
                    else:
                        doc['settings']['selected_agent'] = {
                            'name': 'default_agent',
                            'is_global': True,
                        }
                else:
                    doc['settings']['selected_agent'] = {
                        'name': 'researcher',
                        'is_global': False,
                    }

        if doc['settings']['agents'] is not None and len(doc['settings']['agents']) > 0:
            for agent in doc['settings']['agents']:
                if 'default_agent' in agent:
                    del agent['default_agent']

        if 'enable_agents' not in doc['settings'] or doc['settings']['enable_agents'] is None:
            doc['settings']['enable_agents'] = False

        # --- Update the timestamp ---
        # Use timezone-aware UTC time
        doc['lastUpdated'] = datetime.now(timezone.utc).isoformat()

        # Upsert the modified document
        cosmos_user_settings_container.upsert_item(body=doc) # Use body=doc for clarity

        return True

    except exceptions.CosmosHttpResponseError as e:
        print(f"{log_prefix} Cosmos DB HTTP error: {e}")

        return False
    except Exception as e:
        # Catch any other unexpected errors during the update process
        print(f"{log_prefix} Unexpected error during update: {e}")

        return False

def enabled_required(setting_key):
    def decorator(f):
        @wraps(f)
        def wrapper(*args, **kwargs):
            settings = get_settings()
            if not settings.get(setting_key, False):
                setting_key_as_statement = setting_key.replace("_", " ").title()
                return jsonify({"error": f"{setting_key_as_statement} is disabled."}), 400
            return f(*args, **kwargs)
        return wrapper
    return decorator

def sanitize_settings_for_user(full_settings: dict) -> dict:
<<<<<<< HEAD
    # Exclude any key containing the substring "key" or specific sensitive URLs
    return {k: v for k, v in full_settings.items() if "key" not in k and k != "office_docs_storage_account_url"}
=======
    keys_to_exclude = {
        'azure_document_intelligence_key',
        'azure_ai_search_key',
        'azure_openai_gpt_key',
        'azure_openai_embedding_key',
        'azure_openai_image_gen_key',
        'bing_search_key',
        'azure_apim_gpt_subscription_key',
        'azure_apim_embedding_subscription_key',
        'azure_apim_image_gen_subscription_key',
        'azure_apim_web_search_subscription_key',
        'azure_apim_ai_search_subscription_key',
        'azure_apim_document_intelligence_subscription_key',
        'redis_key',
        'azure_apim_redis_subscription_key',
        'azure_apim_content_safety_subscription_key',
        'content_safety_key',
        'office_docs_key',
        'video_files_key',
        'audio_files_key'
        # any others that are secrets
    }
    return {k:v for k,v in full_settings.items() if k not in keys_to_exclude}
>>>>>>> 3530f289
<|MERGE_RESOLUTION|>--- conflicted
+++ resolved
@@ -690,31 +690,5 @@
     return decorator
 
 def sanitize_settings_for_user(full_settings: dict) -> dict:
-<<<<<<< HEAD
     # Exclude any key containing the substring "key" or specific sensitive URLs
-    return {k: v for k, v in full_settings.items() if "key" not in k and k != "office_docs_storage_account_url"}
-=======
-    keys_to_exclude = {
-        'azure_document_intelligence_key',
-        'azure_ai_search_key',
-        'azure_openai_gpt_key',
-        'azure_openai_embedding_key',
-        'azure_openai_image_gen_key',
-        'bing_search_key',
-        'azure_apim_gpt_subscription_key',
-        'azure_apim_embedding_subscription_key',
-        'azure_apim_image_gen_subscription_key',
-        'azure_apim_web_search_subscription_key',
-        'azure_apim_ai_search_subscription_key',
-        'azure_apim_document_intelligence_subscription_key',
-        'redis_key',
-        'azure_apim_redis_subscription_key',
-        'azure_apim_content_safety_subscription_key',
-        'content_safety_key',
-        'office_docs_key',
-        'video_files_key',
-        'audio_files_key'
-        # any others that are secrets
-    }
-    return {k:v for k,v in full_settings.items() if k not in keys_to_exclude}
->>>>>>> 3530f289
+    return {k: v for k, v in full_settings.items() if "key" not in k and k != "office_docs_storage_account_url"}