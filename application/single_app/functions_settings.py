--- conflicted
+++ resolved
@@ -18,10 +18,6 @@
         'enable_fact_memory_plugin': True,
         'enable_multi_agent_orchestration': False,
         'max_rounds_per_agent': 1,
-<<<<<<< HEAD
-        'semantic_kernel_plugins': [],
-        'enable_semantic_kernel': True,
-=======
         'semantic_kernel_plugins': [
             {
                 "name": "OpenApiPlugin",
@@ -31,7 +27,6 @@
             }
         ],
         'enable_semantic_kernel': False,
->>>>>>> 25a6f9c3
         'per_user_semantic_kernel': False,
         'orchestration_type': 'default_agent',
         'semantic_kernel_agents': [
