--- conflicted
+++ resolved
@@ -22,7 +22,6 @@
 const docMetadataModalEl = document.getElementById("docMetadataModal") ? new bootstrap.Modal(document.getElementById("docMetadataModal")) : null;
 const docMetadataForm = document.getElementById("doc-metadata-form");
 const docsSharedOnlyFilter = document.getElementById("docs-shared-only-filter");
-<<<<<<< HEAD
 const deleteSelectedBtn = document.getElementById("delete-selected-btn");
 const removeSelectedBtn = document.getElementById("remove-selected-btn");
 const bulkActionsColumn = document.getElementById("bulk-actions");
@@ -30,8 +29,6 @@
 // Selection mode variables
 let selectionModeActive = false;
 let selectedDocuments = new Set();
-=======
->>>>>>> 18e49980
 
 // --- Filter elements ---
 const docsSearchInput = document.getElementById('docs-search-input');
@@ -646,109 +643,10 @@
         ${firstColumnHtml}
         <td class="align-middle" title="${escapeHtml(doc.file_name || "")}">${escapeHtml(doc.file_name || "")}</td>
         <td class="align-middle" title="${escapeHtml(doc.title || "")}">${escapeHtml(doc.title || "N/A")}</td>
-<<<<<<< HEAD
         <td class="align-middle">
             ${approvalButton}
             ${chatButton}
             ${actionsDropdown}
-=======
-        <td class="align-middle text-end">
-            ${(() => {
-                // Check if current user is the owner of the document
-                const currentUserId = window.current_user_id; // This should be set in the template
-                const isOwner = doc.user_id === currentUserId;
-                
-                let buttonsHtml = '';
-                let sharedUserEntry = null;
-                if (isComplete && !hasError) {
-                    if (isOwner) {
-                        // Owner sees Share and Delete buttons
-                        const shareCount = doc.shared_user_ids && doc.shared_user_ids.length > 0 ? doc.shared_user_ids.length : 0;
-                        if (window.enable_file_sharing === true || window.enable_file_sharing === "true") {
-                            buttonsHtml += `<button class="btn btn-sm btn-info me-1 d-inline-flex align-items-center"
-                                onclick="window.shareDocument('${docId}', '${escapeHtml(doc.file_name || '')}')"
-                                title="Share Document"
-                                aria-label="Share Document: ${escapeHtml(doc.file_name || 'Untitled')}"
-                            >
-                                <i class="bi bi-share-fill me-1" aria-hidden="true"></i>
-                                <span class="badge bg-light text-dark ms-1">${shareCount}</span>
-                                <span class="visually-hidden">users shared</span>
-                            </button>`;
-                        }
-                        buttonsHtml += `<button class="btn btn-sm btn-danger me-1"
-                            onclick="window.deleteDocument('${docId}', event)"
-                            title="Delete Document"
-                            aria-label="Delete Document: ${escapeHtml(doc.file_name || 'Untitled')}"
-                        >
-                            <i class="bi bi-trash-fill" aria-hidden="true"></i>
-                            <span class="visually-hidden">Delete</span>
-                        </button>`;
-                        // Owner: always show chat button
-                        buttonsHtml += `<button class="btn btn-sm btn-primary"
-                            onclick="window.redirectToChat('${docId}')"
-                            title="Open Chat for Document"
-                            aria-label="Open Chat for Document: ${escapeHtml(doc.file_name || 'Untitled')}"
-                        >
-                            <i class="bi bi-chat-dots-fill" aria-hidden="true"></i>
-                            <span class="visually-hidden">Open Chat</span>
-                            Chat
-                        </button>`;
-                    } else {
-                        // Non-owner with shared access: check approval status
-                        sharedUserEntry = (doc.shared_user_ids || []).find(
-                            entry => entry.startsWith(currentUserId + ",")
-                        );
-                        if (sharedUserEntry && sharedUserEntry.endsWith(",not_approved")) {
-                            // Debug: log owner_id and user_id for this doc
-                            console.log('Approve button debug:', {
-                                docId: docId,
-                                owner_id: doc.owner_id,
-                                user_id: doc.user_id
-                            });
-                            // Show Approve button
-                            buttonsHtml += `<button class="btn btn-sm btn-success me-1"
-                                onclick="window.approveSharedDocument('${docId}', this, '${escapeHtml(doc.owner_id || doc.user_id)}')"
-                                title="Approve access to this shared document"
-                                aria-label="Approve access to shared document: ${escapeHtml(doc.file_name || 'Untitled')}"
-                            >
-                                <i class="bi bi-check-circle" aria-hidden="true"></i>
-                                <span class="visually-hidden">Approve Shared Document</span>
-                                Approve
-                            </button>`;
-                        } else {
-                            // Approved: show Remove button
-                            buttonsHtml += `<button class="btn btn-sm btn-danger me-1"
-                                onclick="window.removeSelfFromDocument('${docId}', event)"
-                                title="Remove yourself from this shared document"
-                                aria-label="Remove yourself from shared document: ${escapeHtml(doc.file_name || 'Untitled')}"
-                            >
-                                <i class="bi bi-x-circle-fill" aria-hidden="true"></i>
-                                <span class="visually-hidden">Remove from Shared Document</span>
-                            </button>`;
-                        }
-                        // Chat button is available to everyone with access, but only if approved
-                        if (!sharedUserEntry || sharedUserEntry.endsWith(",approved")) {
-                            buttonsHtml += `<button class="btn btn-sm btn-primary"
-                                onclick="window.redirectToChat('${docId}')"
-                                title="Open Chat for Document"
-                                aria-label="Open Chat for Document: ${escapeHtml(doc.file_name || 'Untitled')}"
-                            >
-                                <i class="bi bi-chat-dots-fill" aria-hidden="true"></i>
-                                <span class="visually-hidden">Open Chat</span>
-                                Chat
-                            </button>`;
-                        }
-                    }
-                } else if (isOwner) {
-                    // Only owners can delete incomplete/error documents
-                    buttonsHtml += `<button class="btn btn-sm btn-danger me-1" onclick="window.deleteDocument('${docId}', event)" title="Delete Document">
-                        <i class="bi bi-trash-fill"></i>
-                    </button>`;
-                }
-                
-                return buttonsHtml;
-            })()}
->>>>>>> 18e49980
         </td>
     `;
     docRow.__docData = doc; // Attach the full doc object for modal use
@@ -1338,7 +1236,6 @@
 // Make fetchUserDocuments globally available for workspace-init.js
 window.fetchUserDocuments = fetchUserDocuments;
 
-<<<<<<< HEAD
 // ------------- Document Selection Functions -------------
 
 // Toggle selection mode
@@ -1586,8 +1483,6 @@
     }
 });
 
-=======
->>>>>>> 18e49980
 // Approve shared document handler
 window.approveSharedDocument = async function(documentId, btn, ownerOid) {
     let ownerInfo = { display_name: "the owner", email: "" };
@@ -1610,30 +1505,20 @@
     const modalBody = document.getElementById("approveSharedModalBody");
     const approveBtn = document.getElementById("approveSharedModalApproveBtn");
     const cancelBtn = document.getElementById("approveSharedModalCancelBtn");
-<<<<<<< HEAD
     const denyBtn = document.getElementById("approveSharedModalDenyBtn");
     if (!modalEl || !modalBody || !approveBtn || !denyBtn) {
-=======
-    if (!modalEl || !modalBody || !approveBtn) {
->>>>>>> 18e49980
         alert("Approval modal not found in the page.");
         return;
     }
     modalBody.innerHTML = msg;
     approveBtn.disabled = false;
     approveBtn.innerHTML = "Approve";
-<<<<<<< HEAD
     denyBtn.disabled = false;
     denyBtn.innerHTML = "Deny";
     // Remove previous event listeners
     approveBtn.onclick = null;
     cancelBtn.onclick = null;
     denyBtn.onclick = null;
-=======
-    // Remove previous event listeners
-    approveBtn.onclick = null;
-    cancelBtn.onclick = null;
->>>>>>> 18e49980
 
     // Approve action
     approveBtn.onclick = async function() {
@@ -1658,7 +1543,6 @@
             approveBtn.innerHTML = "Approve";
         }
     };
-<<<<<<< HEAD
 
     // Deny action
     denyBtn.onclick = async function() {
@@ -1683,8 +1567,6 @@
         }
     };
 
-=======
->>>>>>> 18e49980
     // Cancel just closes the modal
     cancelBtn.onclick = function() {
         bootstrap.Modal.getOrCreateInstance(modalEl).hide();
