/**
 * Attaches a shared onchange handler to the custom connection toggle.
 * @param {HTMLInputElement} toggleEl - The custom connection toggle element
 * @param {Object} agent - The agent object (may be null)
 * @param {Object} modalElements - { customFields, globalModelGroup, advancedSection }
 * @param {Function} loadGlobalModelsCb - Callback to load global models (optional)
 */
export function attachCustomConnectionToggleHandler(toggleEl, agent, modalElements, loadGlobalModelsCb) {
	if (!toggleEl) return;
	toggleEl.onchange = function () {
		toggleCustomConnectionUI(this.checked, modalElements);
		if (!this.checked && typeof loadGlobalModelsCb === 'function') {
			loadGlobalModelsCb();
		}
	};
}

/**
 * Attaches a shared onchange handler to the advanced toggle.
 * @param {HTMLInputElement} toggleEl - The advanced toggle element
 * @param {Object} modalElements - { advancedSection }
 */
export function attachAdvancedToggleHandler(toggleEl, modalElements) {
	if (!toggleEl) return;
	toggleEl.onchange = function () {
		toggleAdvancedUI(this.checked, modalElements);
	};
}
/**
 * Populates agent modal fields from an agent object.
 * @param {Object} agent - The agent object (may be empty for new)
 * @param {Object} opts - { modalRoot: HTMLElement (optional, defaults to document), context: 'user'|'admin'|'group' }
 */
export function setAgentModalFields(agent, opts = {}) {
	const root = opts.modalRoot || document;
	root.getElementById('agent-name').value = agent.name || '';
	root.getElementById('agent-display-name').value = agent.display_name || '';
	root.getElementById('agent-description').value = agent.description || '';
	root.getElementById('agent-gpt-endpoint').value = agent.azure_openai_gpt_endpoint || '';
	root.getElementById('agent-gpt-key').value = agent.azure_openai_gpt_key || '';
	root.getElementById('agent-gpt-deployment').value = agent.azure_openai_gpt_deployment || '';
	root.getElementById('agent-gpt-api-version').value = agent.azure_openai_gpt_api_version || '';
	root.getElementById('agent-apim-endpoint').value = agent.azure_agent_apim_gpt_endpoint || '';
	root.getElementById('agent-apim-subscription-key').value = agent.azure_agent_apim_gpt_subscription_key || '';
	root.getElementById('agent-apim-deployment').value = agent.azure_agent_apim_gpt_deployment || '';
	root.getElementById('agent-apim-api-version').value = agent.azure_agent_apim_gpt_api_version || '';
	root.getElementById('agent-enable-apim').checked = !!agent.enable_agent_gpt_apim;
	root.getElementById('agent-instructions').value = agent.instructions || '';
	root.getElementById('agent-additional-settings').value = agent.other_settings ? JSON.stringify(agent.other_settings, null, 2) : '{}';
<<<<<<< HEAD
	// Actions handled separately
=======
	// Plugins handled separately
>>>>>>> 1ae5115c
}

/**
 * Extracts agent data from modal fields and returns an agent object.
 * @param {Object} opts - { modalRoot: HTMLElement (optional, defaults to document), context: 'user'|'admin'|'group' }
 * @returns {Object} agent object
 */
export function getAgentModalFields(opts = {}) {
	const root = opts.modalRoot || document;
	let additionalSettings = {};
	try {
		const settingsRaw = root.getElementById('agent-additional-settings').value.trim();
		if (settingsRaw) additionalSettings = JSON.parse(settingsRaw);
	} catch (e) {
		showToast('error', 'Additional Settings must be a valid JSON object.');
		throw e;
	}
<<<<<<< HEAD
	// Actions handled here
	const actionsSelect = root.getElementById('agent-plugins-to-load');
	let actions_to_load = [];
	if (actionsSelect) {
		actions_to_load = Array.from(actionsSelect.selectedOptions).map(opt => opt.value).filter(Boolean);
	}
=======
	// Plugins handled separately
>>>>>>> 1ae5115c
	return {
		name: root.getElementById('agent-name').value.trim(),
		display_name: root.getElementById('agent-display-name').value.trim(),
		description: root.getElementById('agent-description').value.trim(),
		azure_openai_gpt_endpoint: root.getElementById('agent-gpt-endpoint').value.trim(),
		azure_openai_gpt_key: root.getElementById('agent-gpt-key').value.trim(),
		azure_openai_gpt_deployment: root.getElementById('agent-gpt-deployment').value.trim(),
		azure_openai_gpt_api_version: root.getElementById('agent-gpt-api-version').value.trim(),
		azure_agent_apim_gpt_endpoint: root.getElementById('agent-apim-endpoint').value.trim(),
		azure_agent_apim_gpt_subscription_key: root.getElementById('agent-apim-subscription-key').value.trim(),
		azure_agent_apim_gpt_deployment: root.getElementById('agent-apim-deployment').value.trim(),
		azure_agent_apim_gpt_api_version: root.getElementById('agent-apim-api-version').value.trim(),
		enable_agent_gpt_apim: root.getElementById('agent-enable-apim').checked,
		instructions: root.getElementById('agent-instructions').value.trim(),
<<<<<<< HEAD
		actions_to_load: actions_to_load,
		other_settings: additionalSettings
=======
		actions_to_load: [], // deprecated, always empty for new UI
		other_settings: additionalSettings
		// plugins_to_load handled separately
>>>>>>> 1ae5115c
	};
}
/**
 * Loads available models for the agent modal, populates the dropdown, and pre-fills deployment if not set.
 * @param {Object} opts
 *   - endpoint: API endpoint to fetch settings (e.g. '/api/admin/agent/settings' or '/api/user/agent/settings')
 *   - agent: The agent object (may be empty for new)
 *   - globalModelSelect: The <select> element for models
 *   - isGlobal: Boolean, true for admin/global context, false for workspace/user
 *   - customConnectionCheck: Function(agent) => boolean, to check if custom connection is enabled
 *   - deploymentFieldIds: { gpt: string, apim: string } - DOM IDs for deployment fields
 */
export async function loadGlobalModelsForModal({
	endpoint,
	agent,
	globalModelSelect,
	isGlobal,
	customConnectionCheck,
	deploymentFieldIds
}) {
	const { models, selectedModel, apimEnabled } = await fetchAndGetAvailableModels(endpoint, agent);
	populateGlobalModelDropdown(globalModelSelect, models, selectedModel);

	// Pre-fill deployment if not set and not using custom connection
	if (!customConnectionCheck(agent)) {
		if (apimEnabled) {
			const apimDeploymentInput = document.getElementById(deploymentFieldIds.apim);
			if (apimDeploymentInput && !apimDeploymentInput.value && models.length > 0 && models[0].deployment) {
				apimDeploymentInput.value = models[0].deployment;
			}
		} else {
			const gptDeploymentInput = document.getElementById(deploymentFieldIds.gpt);
			if (
				gptDeploymentInput &&
				!gptDeploymentInput.value &&
				models.length > 0 &&
				(models[0].deployment || models[0].name)
			) {
				gptDeploymentInput.value = models[0].deployment || models[0].name;
			}
		}
	}

	globalModelSelect.onchange = function () {
		const selected = models.find(
			m => m.deployment === this.value || m.name === this.value || m.id === this.value
		);
		if (selected) {
			// Admin/global context: update APIM or GPT fields accordingly
			if ((isGlobal && apimEnabled) || (!isGlobal && agent && agent.enable_agent_gpt_apim)) {
				const apimDeploymentInput = document.getElementById(deploymentFieldIds.apim);
				if (apimDeploymentInput) apimDeploymentInput.value = selected.deployment || '';
				// Optionally clear GPT fields
				['agent-gpt-endpoint', 'agent-gpt-key', 'agent-gpt-deployment', 'agent-gpt-api-version'].forEach(id => {
					const el = document.getElementById(id);
					if (el) el.value = '';
				});
			} else {
				// User/workspace context: update GPT fields
				['agent-gpt-endpoint', 'agent-gpt-key', 'agent-gpt-deployment', 'agent-gpt-api-version'].forEach(id => {
					const el = document.getElementById(id);
					if (el) el.value = selected[id.replace('agent-gpt-', '')] || selected.deployment || selected.name || '';
				});
				const apimDeploymentInput = document.getElementById(deploymentFieldIds.apim);
				if (apimDeploymentInput) apimDeploymentInput.value = '';
			}
		}
	};
}
/**
 * Shared logic to show/hide APIM and GPT fields based on APIM toggle state.
 * @param {HTMLInputElement} apimToggle - The APIM toggle checkbox element
 * @param {HTMLElement} apimFields - The APIM fields container
 * @param {HTMLElement} gptFields - The GPT fields container
 */
export function setupApimToggle(apimToggle, apimFields, gptFields, onToggle) {
	if (!apimToggle || !apimFields || !gptFields) return;
	function updateApimFieldsVisibility() {
		console.log('[DEBUG] updateApimFieldsVisibility fired. apimToggle.checked:', apimToggle.checked);
		if (apimToggle.checked) {
			apimFields.style.display = 'block';
			gptFields.style.display = 'none';
			console.log('[DEBUG] Showing APIM fields, hiding GPT fields.');
		} else {
			apimFields.style.display = 'none';
			gptFields.style.display = 'block';
			console.log('[DEBUG] Hiding APIM fields, showing GPT fields.');
		}
		if (typeof onToggle === 'function') {
			onToggle();
		}
	}
	apimToggle.onchange = updateApimFieldsVisibility;
	updateApimFieldsVisibility();
}
/**
 * Populate a multi-select element with available plugins
 * @param {HTMLElement} selectEl - The select element
 * @param {Array} plugins - Array of plugin objects (must have .name)
 */
export function populatePluginMultiSelect(selectEl, plugins) {
	if (!selectEl) return;
	selectEl.innerHTML = '';
	if (!plugins || !plugins.length) {
		let opt = document.createElement('option');
		opt.value = '';
		opt.textContent = 'No plugins available';
		selectEl.appendChild(opt);
		selectEl.disabled = true;
		return;
	}
	plugins.forEach(plugin => {
		let opt = document.createElement('option');
		opt.value = plugin.name;
		opt.textContent = plugin.display_name || plugin.name;
		selectEl.appendChild(opt);
	});
	selectEl.disabled = false;
}

/**
 * Get selected plugin names from a multi-select
 * @param {HTMLElement} selectEl
 * @returns {Array<string>} Array of selected plugin names
 */
export function getSelectedPlugins(selectEl) {
	if (!selectEl) return [];
	return Array.from(selectEl.selectedOptions).map(opt => opt.value).filter(Boolean);
}

/**
 * Pre-select plugins in a multi-select
 * @param {HTMLElement} selectEl
 * @param {Array<string>} pluginNames
 */
export function setSelectedPlugins(selectEl, pluginNames) {
	if (!selectEl || !Array.isArray(pluginNames)) return;
	Array.from(selectEl.options).forEach(opt => {
		opt.selected = pluginNames.includes(opt.value);
	});
}
/**
 * Set a user setting (e.g., enable_agents)
 * @param {string} key - Setting key
 * @param {any} value - Setting value
 * @returns {Promise<boolean>} Success
 */
export async function setUserSetting(key, value) {
	const resp = await fetch('/api/user/settings', {
		method: 'POST',
		headers: { 'Content-Type': 'application/json' },
		body: JSON.stringify({ settings: { [key]: value } })
	});
	return resp.ok;
}

/**
 * Get a user setting (e.g., enable_agents)
 * @param {string} key - Setting key
 * @returns {Promise<any>} Setting value or null
 */
export async function getUserSetting(key) {
	const resp = await fetch('/api/user/settings');
	if (!resp.ok) return null;
	const data = await resp.json();
	return data.settings ? data.settings[key] : null;
}
// agents_common.js
// Reusable agent logic for chat, workspace, and group modules
/**
 * Returns true if actions_to_load or other_settings are non-empty (not [], {}, null, or undefined)
 * @param {Object} agent
 */
export function shouldExpandAdvanced(agent) {
	if (!agent) return false;
	let actions = agent.actions_to_load;
	let settings = agent.other_settings;
	let hasActions = false;
	let hasSettings = false;
	// Check actions_to_load
	if (Array.isArray(actions)) {
		hasActions = actions.length > 0;
	} else if (typeof actions === 'string') {
		try {
			const arr = JSON.parse(actions);
			hasActions = Array.isArray(arr) && arr.length > 0;
		} catch { hasActions = !!actions.trim(); }
	} else if (actions && actions !== null && actions !== undefined) {
		hasActions = true;
	}
	// Check other_settings
	if (settings && typeof settings === 'object' && !Array.isArray(settings)) {
		hasSettings = Object.keys(settings).length > 0;
	} else if (typeof settings === 'string') {
		try {
			const obj = JSON.parse(settings);
			hasSettings = obj && typeof obj === 'object' && Object.keys(obj).length > 0;
		} catch { hasSettings = !!settings.trim(); }
	} else if (settings && settings !== null && settings !== undefined) {
		hasSettings = true;
	}
	return hasActions || hasSettings;
}

/**
 * Returns true if any custom connection fields are set (non-empty or true)
 * @param {Object} agent
 */
export function shouldEnableCustomConnection(agent) {
	if (!agent) return false;
	return Boolean(
		(agent.azure_openai_gpt_endpoint && agent.azure_openai_gpt_endpoint.trim()) ||
		(agent.azure_openai_gpt_key && agent.azure_openai_gpt_key.trim()) ||
		(agent.azure_openai_gpt_api_version && agent.azure_openai_gpt_api_version.trim()) ||
		(agent.azure_agent_apim_gpt_endpoint && agent.azure_agent_apim_gpt_endpoint.trim()) ||
		(agent.azure_agent_apim_gpt_subscription_key && agent.azure_agent_apim_gpt_subscription_key.trim()) ||
		(agent.azure_agent_apim_gpt_api_version && agent.azure_agent_apim_gpt_api_version.trim()) ||
		agent.enable_agent_gpt_apim
	);
}
/**
 * Returns available models and selected model for dropdown, based on APIM toggle and settings
 * @param {Object} opts - { apimEnabled, settings, agent }
 * @returns {Object} { models, selectedModel }
 */
export function getAvailableModels({ apimEnabled, settings, agent }) {
	let models = [];
	let selectedModel = null;
	if (apimEnabled) {
		// azure_apim_gpt_deployment is a string, could be comma separated
		let apimDeployments = (settings && settings.azure_apim_gpt_deployment) || '';
		models = apimDeployments.split(',').map(s => ({ deployment: s.trim(), display_name: s.trim() })).filter(m => m.deployment);
		selectedModel = agent && agent.azure_agent_apim_gpt_deployment ? agent.azure_agent_apim_gpt_deployment : null;
	} else {
		// Otherwise use gpt_model.selected (array)
		let rawModels = (settings && settings.gpt_model && settings.gpt_model.selected) ? settings.gpt_model.selected : [];
		console.log('[DEBUG] Raw models:', rawModels);
		// Normalize: map deploymentName/modelName to deployment/name if present
		models = rawModels.map(m => {
			if (m.deploymentName || m.modelName) {
				return {
					...m,
					deployment: m.deploymentName,
					name: m.modelName
				};
			}
			return m;
		});
		selectedModel = agent && agent.azure_openai_gpt_deployment ? agent.azure_openai_gpt_deployment : null;
		console.log('[DEBUG] Available models:', selectedModel);
	}
	return { models, selectedModel };
}
/**
 * Fetches settings from endpoint and returns available models, selected model, and apimEnabled
 * @param {string} endpoint - API endpoint to fetch settings
 * @param {Object} agent - Current agent object
 * @returns {Promise<{models: Array, selectedModel: string, apimEnabled: boolean}>}
 */
export async function fetchAndGetAvailableModels(endpoint, agent) {
	try {
		const resp = await fetch(endpoint);
		if (!resp.ok) throw new Error('Failed to fetch global models');
		const settings = await resp.json();
		// Check APIM enabled (support both enable_gpt_apim and enable_apim)
		const apimEnabled = settings.enable_gpt_apim || false;
		const { models, selectedModel } = getAvailableModels({ apimEnabled, settings, agent });
		return { models, selectedModel, apimEnabled };
	} catch (e) {
		return { models: [], selectedModel: null, apimEnabled: false };
	}
}

/**
 * Shows/hides custom connection fields and global model dropdown
 * @param {boolean} isEnabled
 * @param {Object} modalElements - { customFields, globalModelGroup }
 */
export function toggleCustomConnectionUI(isEnabled, modalElements) {
	if (!modalElements) return;
	if (modalElements.customFields) {
		modalElements.customFields.style.display = isEnabled ? '' : 'none';
	}
	if (modalElements.globalModelGroup) {
		modalElements.globalModelGroup.style.display = isEnabled ? 'none' : '';
	}
}

/**
 * Shows/hides advanced section
 * @param {boolean} isEnabled
 * @param {Object} modalElements - { advancedSection }
 */
export function toggleAdvancedUI(isEnabled, modalElements) {
	if (!modalElements) return;
	if (modalElements.advancedSection) {
		modalElements.advancedSection.style.display = isEnabled ? '' : 'none';
	}
}

/**
 * Populates the global model dropdown
 * @param {HTMLElement} selectEl
 * @param {Array} models
 * @param {string} selectedModel
 */
export function populateGlobalModelDropdown(selectEl, models, selectedModel) {
	if (!selectEl) return;
	selectEl.innerHTML = '';
	if (!models || !models.length) {
		let opt = document.createElement('option');
		opt.value = '';
		opt.textContent = 'No models available';
		selectEl.appendChild(opt);
		selectEl.disabled = true;
		return;
	}
	models.forEach(model => {
		let opt = document.createElement('option');
		opt.value = model.name || model.deployment || model.id || '';
		opt.textContent = model.display_name || model.name || model.deployment || model.id || '';
		if (selectedModel && (model.name === selectedModel || model.deployment === selectedModel || model.id === selectedModel)) {
			opt.selected = true;
		}
		selectEl.appendChild(opt);
	});
	selectEl.disabled = false;
}

/**
 * Fetch user agents from backend
 * @returns {Promise<Array>} Array of agent objects
 */
export async function fetchUserAgents() {
	const res = await fetch('/api/user/agents');
	if (!res.ok) throw new Error('Failed to fetch user agents');
	return await res.json();
}

/**
 * Fetch selected agent from user settings
 * @returns {Promise<Object|null>} Selected agent object or null
 */
export async function fetchSelectedAgent() {
	const res = await fetch('/api/user/settings');
	if (!res.ok) throw new Error('Failed to fetch user settings');
	const settings = await res.json();
	let selectedAgent = settings.selected_agent;
	if (!selectedAgent && settings.settings && settings.settings.selected_agent) {
		selectedAgent = settings.settings.selected_agent;
	}
	return selectedAgent || null;
}

/**
 * Populate a <select> element with agent options
 * @param {HTMLElement} selectEl - The select element to populate
 * @param {Array} agents - Array of agent objects
 * @param {Object|string} selectedAgentObj - Selected agent (object or name)
 */
export function populateAgentSelect(selectEl, agents, selectedAgentObj) {
	if (!selectEl) return;
	selectEl.innerHTML = '';
	if (!agents || !agents.length) {
		selectEl.disabled = true;
		return;
	}
	let selectedAgentName = typeof selectedAgentObj === 'object' ? selectedAgentObj.name : selectedAgentObj;
	agents.forEach(agent => {
		let opt = document.createElement('option');
		opt.value = agent.name;
		opt.textContent = (agent.display_name || agent.name) + (agent.is_global ? ' (Global)' : '');
		if (agent.name === selectedAgentName) opt.selected = true;
		selectEl.appendChild(opt);
	});
	selectEl.disabled = false;
}

/**
 * Set selected agent in user settings
 * @param {Object} agentObj - Agent object with name and is_global
 * @returns {Promise<boolean>} Success
 */
export async function setSelectedAgent(agentObj) {
	const resp = await fetch('/api/user/settings/selected_agent', {
		method: 'POST',
		headers: { 'Content-Type': 'application/json' },
		body: JSON.stringify({ selected_agent: agentObj })
	});
	return resp.ok;
}<|MERGE_RESOLUTION|>--- conflicted
+++ resolved
@@ -47,11 +47,7 @@
 	root.getElementById('agent-enable-apim').checked = !!agent.enable_agent_gpt_apim;
 	root.getElementById('agent-instructions').value = agent.instructions || '';
 	root.getElementById('agent-additional-settings').value = agent.other_settings ? JSON.stringify(agent.other_settings, null, 2) : '{}';
-<<<<<<< HEAD
 	// Actions handled separately
-=======
-	// Plugins handled separately
->>>>>>> 1ae5115c
 }
 
 /**
@@ -69,16 +65,13 @@
 		showToast('error', 'Additional Settings must be a valid JSON object.');
 		throw e;
 	}
-<<<<<<< HEAD
 	// Actions handled here
 	const actionsSelect = root.getElementById('agent-plugins-to-load');
 	let actions_to_load = [];
 	if (actionsSelect) {
 		actions_to_load = Array.from(actionsSelect.selectedOptions).map(opt => opt.value).filter(Boolean);
 	}
-=======
-	// Plugins handled separately
->>>>>>> 1ae5115c
+
 	return {
 		name: root.getElementById('agent-name').value.trim(),
 		display_name: root.getElementById('agent-display-name').value.trim(),
@@ -93,14 +86,8 @@
 		azure_agent_apim_gpt_api_version: root.getElementById('agent-apim-api-version').value.trim(),
 		enable_agent_gpt_apim: root.getElementById('agent-enable-apim').checked,
 		instructions: root.getElementById('agent-instructions').value.trim(),
-<<<<<<< HEAD
 		actions_to_load: actions_to_load,
 		other_settings: additionalSettings
-=======
-		actions_to_load: [], // deprecated, always empty for new UI
-		other_settings: additionalSettings
-		// plugins_to_load handled separately
->>>>>>> 1ae5115c
 	};
 }
 /**
