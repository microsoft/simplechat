--- conflicted
+++ resolved
@@ -1348,10 +1348,6 @@
         });
     }
 
-<<<<<<< HEAD
-=======
-
->>>>>>> 3530f289
     const enableEnhancedCitation = document.getElementById('enable_enhanced_citations');
     if (enableEnhancedCitation) {
         toggleEnhancedCitation(enableEnhancedCitation.checked);
@@ -1519,17 +1515,6 @@
             markFormAsModified();
         });
     }
-<<<<<<< HEAD
-
-    // Enable File Sharing toggle
-    const enableFileSharingToggle = document.getElementById('enable_file_sharing');
-    if (enableFileSharingToggle) {
-        enableFileSharingToggle.addEventListener('change', function() {
-            markFormAsModified();
-        });
-    }
-=======
->>>>>>> 3530f289
 }
 
 function setupTestButtons() {
