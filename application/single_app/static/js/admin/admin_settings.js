// admin_settings.js
import { showToast } from "../chat/chat-toast.js";

let gptSelected = window.gptSelected || [];
let gptAll      = window.gptAll || [];

let embeddingSelected = window.embeddingSelected || [];
let embeddingAll      = window.embeddingAll || [];

let imageSelected = window.imageSelected || [];
let imageAll      = window.imageAll || [];

let classificationCategories = window.classificationCategories || [];
let enableDocumentClassification = window.enableDocumentClassification || false;

// Track whether form has been modified since last save
let formModified = false;

const enableClassificationToggle = document.getElementById('enable_document_classification');
const classificationSettingsDiv = document.getElementById('document_classification_settings');
const classificationTbody = document.getElementById('classification-categories-tbody');
const addClassificationBtn = document.getElementById('add-classification-btn');
const classificationJsonInput = document.getElementById('document_classification_categories_json');
const adminForm = document.getElementById('admin-settings-form');
const saveButton = adminForm ? adminForm.querySelector('button[type="submit"]') : null;
const enableGroupWorkspacesToggle = document.getElementById('enable_group_workspaces');
const createGroupPermissionSettingDiv = document.getElementById('create_group_permission_setting');

document.addEventListener('DOMContentLoaded', () => {
    // --- Existing Setup ---
    renderGPTModels();
    renderEmbeddingModels();
    renderImageModels();

    updateGptHiddenInput();
    updateEmbeddingHiddenInput();
    updateImageHiddenInput();

    setupToggles(); // This function will be extended below
    
    // Initialize tooltips
    initializeTooltips();

    setupTestButtons();

    activateTabFromHash(); // Keep tab activation logic

    document.querySelectorAll('.nav-link').forEach(tab => {
        tab.addEventListener('click', function () {
            history.pushState(null, null, this.getAttribute('data-bs-target'));
        });
    });

    window.addEventListener("popstate", activateTabFromHash);

    // --- NEW: Classification Setup ---
    setupClassification(); // Initialize classification section
    
    // --- Setup form change tracking ---
    setupFormChangeTracking();

    // --- Setup Settings Walkthrough (after all other components are ready) ---
    setTimeout(() => {
        setupSettingsWalkthrough();
    }, 100);


    // --- Add form submission validation ---
    if (adminForm) {
        adminForm.addEventListener('submit', function(e) {
            try {
                // Ensure classification categories is valid JSON before submission
                if (classificationJsonInput) {
                    const jsonString = updateClassificationJsonInput();
                    console.log("Classification categories before submission:", jsonString);
                    
                    // Verify JSON is valid by parsing it
                    try {
                        JSON.parse(jsonString);
                    } catch (jsonErr) {
                        console.error("Invalid JSON for classification categories:", jsonErr);
                        // Set to empty array if invalid
                        classificationJsonInput.value = "[]";
                    }
                }
            } catch (err) {
                console.error("Error in form submission validation:", err);
                // Allow form to submit even if there's an error to avoid blocking users
            }
        });
    }
});

function activateTabFromHash() {
    const hash = window.location.hash;
    if (hash) {
        const tabButton = document.querySelector(`button.nav-link[data-bs-target="${hash}"]`);
        if (tabButton) {
            const tab = new bootstrap.Tab(tabButton);
            tab.show();
        }
    }
}

function renderGPTModels() {
    const listDiv = document.getElementById('gpt_models_list');
    if (!listDiv) return;

    if (!gptAll || gptAll.length === 0) {
        listDiv.innerHTML = '<p class="text-warning">No GPT models found. Click "Fetch GPT Models" to populate.</p>';
        return;
    }

    let html = '<ul class="list-group">';
    gptAll.forEach(m => {
        const isSelected = gptSelected.some(sel => sel.deploymentName === m.deploymentName);
        // use green for selected, blue for not
        const btnClass = isSelected ? 'btn-success' : 'btn-primary';
        const btnLabel = isSelected ? 'Selected' : 'Select';

        html += `
            <li class="list-group-item d-flex justify-content-between align-items-center">
                <span>${m.deploymentName} (Model: ${m.modelName})</span>
                <button
                  class="btn btn-sm ${btnClass}"
                  onclick="selectGptModel('${m.deploymentName}', '${m.modelName}')"
                >
                  ${btnLabel}
                </button>
            </li>
        `;
    });
    html += '</ul>';
    listDiv.innerHTML = html;
}


function renderEmbeddingModels() {
    const listDiv = document.getElementById('embedding_models_list');
    if (!listDiv) return;

    if (!embeddingAll || embeddingAll.length === 0) {
        listDiv.innerHTML = '<p class="text-warning">No embedding models found. Click "Fetch Embedding Models" to populate.</p>';
        return;
    }

    let html = '<ul class="list-group">';
    embeddingAll.forEach(m => {
        const isSelected = embeddingSelected.some(sel =>
            sel.deploymentName === m.deploymentName &&
            sel.modelName === m.modelName
        );
        const buttonLabel = isSelected ? 'Selected' : 'Select';
        const buttonDisabled = isSelected ? 'disabled' : '';
        html += `
            <li class="list-group-item d-flex justify-content-between align-items-center">
                <span>${m.deploymentName} (Model: ${m.modelName})</span>
                <button class="btn btn-sm btn-primary" ${buttonDisabled}
                    onclick="selectEmbeddingModel('${m.deploymentName}', '${m.modelName}')">
                    ${buttonLabel}
                </button>
            </li>
        `;
    });
    html += '</ul>';
    listDiv.innerHTML = html;
}

function renderImageModels() {
    const listDiv = document.getElementById('image_models_list');
    if (!listDiv) return;

    if (!imageAll || imageAll.length === 0) {
        listDiv.innerHTML = '<p class="text-warning">No image models found. Click "Fetch Image Models" to populate.</p>';
        return;
    }

    let html = '<ul class="list-group">';
    imageAll.forEach(m => {
        const isSelected = imageSelected.some(sel =>
            sel.deploymentName === m.deploymentName &&
            sel.modelName === m.modelName
        );
        const buttonLabel = isSelected ? 'Selected' : 'Select';
        const buttonDisabled = isSelected ? 'disabled' : '';
        html += `
            <li class="list-group-item d-flex justify-content-between align-items-center">
                <span>${m.deploymentName} (Model: ${m.modelName})</span>
                <button class="btn btn-sm btn-primary" ${buttonDisabled}
                    onclick="selectImageModel('${m.deploymentName}', '${m.modelName}')">
                    ${buttonLabel}
                </button>
            </li>
        `;
    });
    html += '</ul>';
    listDiv.innerHTML = html;
}

const fetchGptBtn = document.getElementById('fetch_gpt_models_btn');
if (fetchGptBtn) {
    fetchGptBtn.addEventListener('click', async () => {
        const listDiv = document.getElementById('gpt_models_list');
        listDiv.innerHTML = 'Fetching...';
        try {
            const resp = await fetch('/api/models/gpt');
            const data = await resp.json();
            if (resp.ok && data.models && data.models.length > 0) {
                gptAll = data.models;
                renderGPTModels();
                updateGptHiddenInput();
            } else {
                listDiv.innerHTML = `<p class="text-danger">Error: ${data.error || 'No GPT models found'}</p>`;
            }
        } catch (err) {
            listDiv.innerHTML = `<p class="text-danger">Error fetching GPT models: ${err.message}</p>`;
        }
    });
}

window.selectGptModel = (deploymentName, modelName) => {
    const idx = gptSelected.findIndex(x => x.deploymentName === deploymentName);
  
    if (idx === -1) {
      // not yet selected → add
      gptSelected.push({ deploymentName, modelName });
    } else {
      // already selected → remove
      gptSelected.splice(idx, 1);
    }
  
    updateGptHiddenInput();  // rewrite the JSON payload
    renderGPTModels();       // refresh the button states
    markFormAsModified();    // mark form as modified
  };

function updateGptHiddenInput() {
    const gptInput = document.getElementById('gpt_model_json');
    if (!gptInput) return;
    const payload = {
        selected: gptSelected,
        all: gptAll
    };
    gptInput.value = JSON.stringify(payload);
}

const fetchEmbeddingBtn = document.getElementById('fetch_embedding_models_btn');
if (fetchEmbeddingBtn) {
    fetchEmbeddingBtn.addEventListener('click', async () => {
        const listDiv = document.getElementById('embedding_models_list');
        listDiv.innerHTML = 'Fetching...';
        try {
            const resp = await fetch('/api/models/embedding');
            const data = await resp.json();
            if (resp.ok && data.models && data.models.length > 0) {
                embeddingAll = data.models;
                renderEmbeddingModels();
                updateEmbeddingHiddenInput();
            } else {
                listDiv.innerHTML = `<p class="text-danger">Error: ${data.error || 'No embedding models found'}</p>`;
            }
        } catch (err) {
            listDiv.innerHTML = `<p class="text-danger">Error fetching embedding models: ${err.message}</p>`;
        }
    });
}

window.selectEmbeddingModel = (deploymentName, modelName) => {
    embeddingSelected = [{ deploymentName, modelName }];
    renderEmbeddingModels();
    updateEmbeddingHiddenInput();
    markFormAsModified();    // mark form as modified
    //alert(`Selected embedding model: ${deploymentName}`);
};

function updateEmbeddingHiddenInput() {
    const embInput = document.getElementById('embedding_model_json');
    if (!embInput) return;
    const payload = {
        selected: embeddingSelected,
        all: embeddingAll
    };
    embInput.value = JSON.stringify(payload);
}

const fetchImageBtn = document.getElementById('fetch_image_models_btn');
if (fetchImageBtn) {
    fetchImageBtn.addEventListener('click', async () => {
        const listDiv = document.getElementById('image_models_list');
        listDiv.innerHTML = 'Fetching...';
        try {
            const resp = await fetch('/api/models/image');
            const data = await resp.json();
            if (resp.ok && data.models && data.models.length > 0) {
                imageAll = data.models;
                renderImageModels();
                updateImageHiddenInput();
            } else {
                listDiv.innerHTML = `<p class="text-danger">Error: ${data.error || 'No image models found'}</p>`;
            }
        } catch (err) {
            listDiv.innerHTML = `<p class="text-danger">Error fetching image models: ${err.message}</p>`;
        }
    });
}

window.selectImageModel = (deploymentName, modelName) => {
    imageSelected = [{ deploymentName, modelName: modelName || null }];
    document.getElementById('image_gen_model').value = deploymentName;
    renderImageModels();
    updateImageHiddenInput();
    markFormAsModified();    // mark form as modified
    // alert(`Selected image model: ${deploymentName}`);
};

function updateImageHiddenInput() {
    const imgInput = document.getElementById('image_gen_model_json');
    if (!imgInput) return;
    const payload = {
        selected: imageSelected,
        all: imageAll
    };
    imgInput.value = JSON.stringify(payload);
}

// --- Helper to escape HTML for input values ---
function escapeHtml(unsafe) {
    if (unsafe === null || typeof unsafe === 'undefined') {
        return '';
    }
    return unsafe
         .toString()
         .replace(/&/g, "&amp;")
         .replace(/</g, "&lt;")
         .replace(/>/g, "&gt;")
         .replace(/"/g, "&quot;")
         .replace(/'/g, "&#039;");
}

// --- *** NEW: Classification Functions *** ---

/**
 * Sets up initial state and event listeners for the classification section.
 */
function setupClassification() {
    if (!classificationTbody || !enableClassificationToggle || !addClassificationBtn || !classificationSettingsDiv || !adminForm) {
        console.warn("Classification elements not found, skipping setup.");
        return;
    }

    // Initial render
    renderClassificationCategories();

    // Initial visibility based on toggle state (already handled by Jinja style, but good practice)
    toggleClassificationSettingsVisibility();

    // Event listener for the main enable/disable toggle
    enableClassificationToggle.addEventListener('change', toggleClassificationSettingsVisibility);

    // Event listener for the "Add New" button
    addClassificationBtn.addEventListener('click', handleAddClassification);

    // Event delegation for buttons within the table body
    classificationTbody.addEventListener('click', handleClassificationAction);

    // Event delegation for color input changes
    classificationTbody.addEventListener('input', handleClassificationColorChange);

    // Update hidden input before form submission
    adminForm.addEventListener('submit', updateClassificationJsonInput);
}

/**
 * Shows or hides the classification settings area based on the toggle switch.
 */
function toggleClassificationSettingsVisibility() {
    if (classificationSettingsDiv && enableClassificationToggle) {
        classificationSettingsDiv.style.display = enableClassificationToggle.checked ? 'block' : 'none';
    }
}

/**
 * Renders the classification category rows in the table body.
 */
function renderClassificationCategories() {
    if (!classificationTbody) return;

    classificationTbody.innerHTML = ''; // Clear existing rows
    classificationCategories.forEach((category, index) => {
        const row = createClassificationRow(category, index);
        classificationTbody.appendChild(row);
    });
    updateClassificationJsonInput(); // Update hidden input after rendering
}

/**
 * Creates a single table row (<tr>) for a classification category.
 * @param {object} category - The category object {label, color}.
 * @param {number} index - The index of the category in the array.
 * @param {boolean} isNew - Optional flag if the row is newly added and editable by default.
 * @returns {HTMLTableRowElement} The created table row element.
 */
function createClassificationRow(category, index, isNew = false) {
    const tr = document.createElement('tr');
    tr.setAttribute('data-index', index);
    if (isNew) {
        tr.setAttribute('data-is-new', 'true'); // Mark as new and unsaved
    }

    const safeLabel = escapeHtml(category.label);
    const safeColor = escapeHtml(category.color);

    const isEditable = isNew; // New rows are editable by default
    const inputState = isEditable ? '' : 'readonly';
    const colorInputState = isEditable ? '' : 'disabled';
    const editBtnDisplay = isEditable ? 'none' : 'inline-block';
    const saveBtnDisplay = isEditable ? 'inline-block' : 'none';
    const deleteBtnDisplay = 'inline-block'; // Always show delete initially

    tr.innerHTML = `
        <td>
            <input type="text" class="form-control form-control-sm classification-label" value="${safeLabel}" ${inputState} data-original-value="${safeLabel}">
        </td>
        <td>
            <div class="color-swatch-container">
                 <label for="color-input-${index}" class="color-input-swatch" style="background-color: ${safeColor};" title="Click to change color"></label>
                 <input type="color" id="color-input-${index}" class="classification-color-input" value="${safeColor}" ${colorInputState} data-original-value="${safeColor}">
                 <span class="classification-color-hex small ms-1">${safeColor}</span>
            </div>
        </td>
        <td>
            <button type="button" class="btn btn-sm btn-secondary edit-btn me-1" style="display: ${editBtnDisplay};" title="Edit">
                <i class="bi bi-pencil-fill"></i>
            </button>
            <button type="button" class="btn btn-sm btn-success save-btn me-1" style="display: ${saveBtnDisplay};" title="Save">
                <i class="bi bi-check-lg"></i>
            </button>
            <button type="button" class="btn btn-sm btn-danger delete-btn" style="display: ${deleteBtnDisplay};" title="Delete">
                <i class="bi bi-trash-fill"></i>
            </button>
        </td>
    `;
    return tr;
}

/**
 * Handles clicks on the "Add New Category" button.
 */
function handleAddClassification() {
    // Use a unique temporary index for new rows until saved
    const tempIndex = `new-${Date.now()}`;
    const newCategory = { label: '', color: '#808080' }; // Default new category
    const newRow = createClassificationRow(newCategory, tempIndex, true); // Pass true for isNew
    classificationTbody.appendChild(newRow);

    // Focus the new label input
    const newLabelInput = newRow.querySelector('.classification-label');
    if (newLabelInput) {
        newLabelInput.focus();
    }
    markFormAsModified(); // Mark form as modified when adding a new category
    // Do NOT update the main `classificationCategories` array or JSON input yet.
}

/**
 * Handles clicks within the classification table body (Edit, Save, Delete).
 * Uses event delegation.
 * @param {Event} event - The click event.
 */
function handleClassificationAction(event) {
    const target = event.target.closest('button'); // Find the clicked button, even if icon is clicked
    if (!target) return; // Exit if click wasn't on a button or its child

    const row = target.closest('tr');
    if (!row) return; // Exit if button is not within a row

    const indexAttr = row.getAttribute('data-index');
    const isNew = row.getAttribute('data-is-new') === 'true';

    if (target.classList.contains('edit-btn')) {
        handleEditClassification(row);
    } else if (target.classList.contains('save-btn')) {
        handleSaveClassification(row, indexAttr, isNew);
    } else if (target.classList.contains('delete-btn')) {
        handleDeleteClassification(row, indexAttr, isNew);
    }
}

/**
 * Handles clicks on the "Edit" button for a specific row.
 * @param {HTMLTableRowElement} row - The table row to make editable.
 */
function handleEditClassification(row) {
    const labelInput = row.querySelector('.classification-label');
    const colorInput = row.querySelector('.classification-color-input');
    const editBtn = row.querySelector('.edit-btn');
    const saveBtn = row.querySelector('.save-btn');

    if (labelInput) {
        labelInput.readOnly = false;
        // Store current value as original for potential cancellation (if implemented)
        labelInput.dataset.originalValue = labelInput.value;
    }
    if (colorInput) {
        colorInput.disabled = false;
        colorInput.dataset.originalValue = colorInput.value;
        // Trigger click on the hidden color input when swatch is clicked
         const swatch = row.querySelector('.color-input-swatch');
         if (swatch) {
             // Ensure only one listener is added
             swatch.onclick = () => colorInput.click();
         }
    }
    if (editBtn) editBtn.style.display = 'none';
    if (saveBtn) saveBtn.style.display = 'inline-block';

    labelInput?.focus();
}

/**
 * Handles clicks on the "Save" button for a specific row.
 * @param {HTMLTableRowElement} row - The table row to save.
 * @param {string|number} indexAttr - The original index attribute ('new-...' or number).
 * @param {boolean} isNew - Whether this was a newly added row.
 */
function handleSaveClassification(row, indexAttr, isNew) {
    const labelInput = row.querySelector('.classification-label');
    const colorInput = row.querySelector('.classification-color-input');
    const colorHexSpan = row.querySelector('.classification-color-hex');
    const editBtn = row.querySelector('.edit-btn');
    const saveBtn = row.querySelector('.save-btn');
    const swatch = row.querySelector('.color-input-swatch');


    const newLabel = labelInput ? labelInput.value.trim() : '';
    const newColor = colorInput ? colorInput.value : '#000000';

    // Basic validation
    if (!newLabel) {
        alert('Label cannot be empty.');
        labelInput?.focus();
        return;
    }

    const updatedCategory = { label: newLabel, color: newColor };

    if (isNew) {
        // Add to the main array
        classificationCategories.push(updatedCategory);
        // Remove the 'new' marker and potentially update index if needed, but re-rendering handles this
        row.removeAttribute('data-is-new');
        // Re-render the whole table to get correct indices and state
        renderClassificationCategories();
        markFormAsModified(); // Mark form as modified
    } else {
        // Update existing item in the array
        const index = parseInt(indexAttr, 10);
        if (!isNaN(index) && index >= 0 && index < classificationCategories.length) {
            classificationCategories[index] = updatedCategory;

            // Update UI for the current row without full re-render
            if (labelInput) {
                labelInput.readOnly = true;
                labelInput.value = newLabel; // Ensure value is updated if different
                labelInput.dataset.originalValue = newLabel;
            }
            if (colorInput) {
                colorInput.disabled = true;
                colorInput.value = newColor; // Ensure value is updated
                colorInput.dataset.originalValue = newColor;
            }
             if (colorHexSpan) {
                 colorHexSpan.textContent = newColor;
             }
            if (swatch) {
                 swatch.style.backgroundColor = newColor;
                 swatch.onclick = null; // Remove click listener
            }
            if (editBtn) editBtn.style.display = 'inline-block';
            if (saveBtn) saveBtn.style.display = 'none';

            updateClassificationJsonInput(); // Update hidden input
            markFormAsModified(); // Mark form as modified
        } else {
            console.error("Invalid index for saving classification:", indexAttr);
            // Fallback to re-render if something went wrong
            renderClassificationCategories();
        }
    }
}


/**
 * Handles clicks on the "Delete" button for a specific row.
 * @param {HTMLTableRowElement} row - The table row to delete.
 * @param {string|number} indexAttr - The index attribute ('new-...' or number).
 * @param {boolean} isNew - Whether this was a newly added, unsaved row.
 */
function handleDeleteClassification(row, indexAttr, isNew) {
    if (isNew) {
        // Just remove the row from the DOM, it's not in the array yet
        row.remove();
    } else {
        // Ask for confirmation for existing items
        if (confirm('Are you sure you want to delete this classification category?')) {
            const index = parseInt(indexAttr, 10);
            if (!isNaN(index) && index >= 0 && index < classificationCategories.length) {
                classificationCategories.splice(index, 1); // Remove from array
                // Re-render the table to update indices and UI
                renderClassificationCategories();
                markFormAsModified(); // Mark form as modified
            } else {
                console.error("Invalid index for deleting classification:", indexAttr);
                // Fallback: remove row from DOM and update JSON
                row.remove();
                updateClassificationJsonInput();
                markFormAsModified(); // Mark form as modified
            }
        }
    }
}

/**
 * Handles changes to the color input element.
 * @param {Event} event - The input event.
 */
function handleClassificationColorChange(event) {
    const target = event.target;
    if (target.classList.contains('classification-color-input')) {
        const row = target.closest('tr');
        if (row) {
            const colorHexSpan = row.querySelector('.classification-color-hex');
            const swatch = row.querySelector('.color-input-swatch');
            const newColor = target.value;
            if (colorHexSpan) {
                colorHexSpan.textContent = newColor;
            }
             if (swatch) {
                swatch.style.backgroundColor = newColor;
            }
            markFormAsModified(); // Mark form as modified when color changes
        }
    }
}

/**
 * Updates the hidden input field with the current classification categories as JSON.
 */
function updateClassificationJsonInput() {
    if (classificationJsonInput) {
        try {
            // First make sure classificationCategories is an array
            if (!Array.isArray(classificationCategories)) {
                classificationCategories = [];
            }
            
            // Ensure we only stringify valid categories with required properties
            const validCategories = classificationCategories.filter(cat => 
                cat && 
                typeof cat === 'object' &&
                typeof cat.label === 'string' && 
                typeof cat.color === 'string'
            );
            
            const jsonString = JSON.stringify(validCategories);
            classificationJsonInput.value = jsonString;
            return jsonString;
        } catch (e) {
            console.error("Error stringifying classification categories:", e);
            classificationJsonInput.value = "[]"; // Set to empty array on error
            return "[]";
        }
    }
    return "[]";
}

function setupToggles() {
<<<<<<< HEAD
=======
    // --- Health Check Toggle ---
    const enableHealthCheckToggle = document.getElementById('enable_health_check');
    const healthCheckSettingsDiv = document.getElementById('health_check_settings');
    if (enableHealthCheckToggle) {
        // Set initial state if there is a settings div
        if (healthCheckSettingsDiv) {
            healthCheckSettingsDiv.style.display = enableHealthCheckToggle.checked ? 'block' : 'none';
        }
        enableHealthCheckToggle.addEventListener('change', function () {
            if (healthCheckSettingsDiv) {
                healthCheckSettingsDiv.style.display = this.checked ? 'block' : 'none';
            }
            markFormAsModified();
        });
    }

>>>>>>> 1ecda3b6
    // --- Enable Agents (Semantic Kernel) Toggle ---
    const agentsMainContent = document.getElementById('agents-main-content');
    const agentsDisabledMsg = document.getElementById('agents-disabled-message');
    const pluginsMainContent = document.getElementById('plugins-main-content');
    const pluginsDisabledMsg = document.getElementById('plugins-disabled-message');
    // Use backend-rendered value to show/hide content
    if (typeof settings !== 'undefined' && settings) {
        const enabled = !!settings.enable_semantic_kernel;
        if (agentsMainContent && agentsDisabledMsg) {
            agentsMainContent.style.display = enabled ? 'block' : 'none';
            agentsDisabledMsg.style.display = enabled ? 'none' : 'block';
        }
        if (pluginsMainContent && pluginsDisabledMsg) {
            pluginsMainContent.style.display = enabled ? 'block' : 'none';
            pluginsDisabledMsg.style.display = enabled ? 'none' : 'block';
        }
    }
    if (document.getElementById('core-plugin-toggles')) {
        // --- Core Plugin Toggles ---
        const timeToggle = document.getElementById('toggle-time-plugin');
        const httpToggle = document.getElementById('toggle-http-plugin');
        const waitToggle = document.getElementById('toggle-wait-plugin');
        const factMemoryToggle = document.getElementById('toggle-fact-memory-plugin');
        const embeddingToggle = document.getElementById('toggle-default-embedding-model-plugin');
        const toggles = [timeToggle, httpToggle, waitToggle, factMemoryToggle, embeddingToggle];
        // Feedback area
        let feedbackDiv = document.getElementById('core-plugin-toggles-feedback');
        if (!feedbackDiv) {
            feedbackDiv = document.createElement('div');
            feedbackDiv.id = 'core-plugin-toggles-feedback';
            feedbackDiv.className = 'mt-2';
            const togglesDiv = document.getElementById('core-plugin-toggles');
            if (togglesDiv) togglesDiv.appendChild(feedbackDiv);
        }

        // Helper to show feedback
        function showFeedback(msg, type = 'info') {
            feedbackDiv.innerHTML = `<div class="alert alert-${type} py-1 px-2 mb-0">${msg}</div>`;
            setTimeout(() => { feedbackDiv.innerHTML = ''; }, 3000);
        }

        // Fetch current settings and set toggle states
        async function loadCorePluginToggles() {
            try {
                const resp = await fetch('/api/admin/plugins/settings');
                if (!resp.ok) throw new Error('Failed to fetch plugin settings');
                const settings = await resp.json();
                if (timeToggle) timeToggle.checked = !!settings.enable_time_plugin;
                if (httpToggle) httpToggle.checked = !!settings.enable_http_plugin;
                if (waitToggle) waitToggle.checked = !!settings.enable_wait_plugin;
                if (embeddingToggle) embeddingToggle.checked = !!settings.enable_default_embedding_model_plugin;
                if (factMemoryToggle) factMemoryToggle.checked = !!settings.enable_fact_memory_plugin;
            } catch (err) {
                showFeedback('Error loading plugin toggle states: ' + err.message, 'danger');
            }
        }
        // Initial load
        loadCorePluginToggles();

        // Handler for toggle changes
        function onToggleChange() {
            // Disable toggles while saving
            toggles.forEach(t => t && (t.disabled = true));
            const payload = {
                enable_time_plugin: timeToggle ? timeToggle.checked : false,
                enable_http_plugin: httpToggle ? httpToggle.checked : false,
                enable_wait_plugin: waitToggle ? waitToggle.checked : false,
                enable_default_embedding_model_plugin: embeddingToggle ? embeddingToggle.checked : false,
                enable_fact_memory_plugin: factMemoryToggle ? factMemoryToggle.checked : false
            };
            fetch('/api/admin/plugins/settings', {
                method: 'POST',
                headers: { 'Content-Type': 'application/json' },
                body: JSON.stringify(payload)
            })
            .then(async resp => {
                const data = await resp.json();
                if (resp.ok) {
                    showFeedback('Plugin settings updated. Restart required to take effect.', 'success');
                } else {
                    showFeedback('Error: ' + (data.error || 'Failed to update plugin settings'), 'danger');
                }
            })
            .catch(err => {
                showFeedback('Error: ' + err.message, 'danger');
            })
            .finally(() => {
                toggles.forEach(t => t && (t.disabled = false));
            });
        }
        toggles.forEach(t => t && t.addEventListener('change', onToggleChange));

        // --- Ensure toggles always reflect backend state on Plugins tab activation ---
        // Listen for Bootstrap tab activation events
        document.querySelectorAll('button[data-bs-toggle="tab"]').forEach(tabBtn => {
            tabBtn.addEventListener('shown.bs.tab', function (event) {
                const target = event.target.getAttribute('data-bs-target');
                if (target === '#plugins') {
                    loadCorePluginToggles();
                }
            });
        });
    }

    // Existing toggles...
    // Logging toggle: mark form as modified on change
    const enableAppInsightsLoggingToggle = document.getElementById('enable_appinsights_global_logging');
    if (enableAppInsightsLoggingToggle) {
        enableAppInsightsLoggingToggle.addEventListener('change', () => {
            markFormAsModified();
        });
    }

    const enableGptApim = document.getElementById('enable_gpt_apim');
    if (enableGptApim) {
        enableGptApim.addEventListener('change', function () {
            document.getElementById('non_apim_gpt_settings').style.display = this.checked ? 'none' : 'block';
            document.getElementById('apim_gpt_settings').style.display = this.checked ? 'block' : 'none';
            // Toggle visibility of APIM model note and fetch step in the walkthrough
            const apimModelNote = document.getElementById('apim-model-note');
            const fetchModelsStep = document.getElementById('fetch-models-step');
            if (apimModelNote && fetchModelsStep) {
                apimModelNote.style.display = this.checked ? 'block' : 'none';
                fetchModelsStep.style.display = this.checked ? 'none' : 'block';
            }
            markFormAsModified();
        });
    }

    const enableEmbeddingApim = document.getElementById('enable_embedding_apim');
    if (enableEmbeddingApim) {
        enableEmbeddingApim.addEventListener('change', function () {
            document.getElementById('non_apim_embedding_settings').style.display = this.checked ? 'none' : 'block';
            document.getElementById('apim_embedding_settings').style.display = this.checked ? 'block' : 'none';
            markFormAsModified();
        });
    }

    const enableImageGen = document.getElementById('enable_image_generation');
    if (enableImageGen) {
        enableImageGen.addEventListener('change', function () {
            document.getElementById('image_gen_settings').style.display = this.checked ? 'block' : 'none';
            markFormAsModified();
        });
    }

    const enableImageGenApim = document.getElementById('enable_image_gen_apim');
    if (enableImageGenApim) {
        enableImageGenApim.addEventListener('change', function () {
            document.getElementById('non_apim_image_gen_settings').style.display = this.checked ? 'none' : 'block';
            document.getElementById('apim_image_gen_settings').style.display = this.checked ? 'block' : 'none';
            markFormAsModified();
        });
    }

    const enableRedisCache = document.getElementById('enable_redis_cache');
    const redisSettingsDiv = document.getElementById('redis_cache_settings');
    if (enableRedisCache && redisSettingsDiv) {
        // Set initial state
        redisSettingsDiv.style.display = enableRedisCache.checked ? 'block' : 'none';
        enableRedisCache.addEventListener('change', function () {
            redisSettingsDiv.style.display = this.checked ? 'block' : 'none';
        });
    }

    const enableEnhancedCitation = document.getElementById('enable_enhanced_citations');
    if (enableEnhancedCitation) {
        toggleEnhancedCitation(enableEnhancedCitation.checked);
        enableEnhancedCitation.addEventListener('change', function(){
            toggleEnhancedCitation(this.checked);
            markFormAsModified();
        });
    }

    const enableContentSafetyCheckbox = document.getElementById('enable_content_safety');
    if (enableContentSafetyCheckbox) {
        enableContentSafetyCheckbox.addEventListener('change', function() {
            const safetySettings = document.getElementById('content_safety_settings');
            safetySettings.style.display = this.checked ? 'block' : 'none';
            markFormAsModified();
        });
    }

    const enableContentSafetyApim = document.getElementById('enable_content_safety_apim');
    if (enableContentSafetyApim) {
        enableContentSafetyApim.addEventListener('change', function() {
            document.getElementById('non_apim_content_safety_settings').style.display = this.checked ? 'none' : 'block';
            document.getElementById('apim_content_safety_settings').style.display = this.checked ? 'block' : 'none';
            markFormAsModified();
        });
    }

    const enableWebSearch = document.getElementById('enable_web_search');
    if (enableWebSearch) {
        enableWebSearch.addEventListener('change', function () {
            document.getElementById('web_search_settings').style.display = this.checked ? 'block' : 'none';
            markFormAsModified();
        });
    }

    const enableWebSearchApim = document.getElementById('enable_web_search_apim');
    if (enableWebSearchApim) {
        enableWebSearchApim.addEventListener('change', function () {
            document.getElementById('non_apim_web_search_settings').style.display = this.checked ? 'none' : 'block';
            document.getElementById('apim_web_search_settings').style.display = this.checked ? 'block' : 'none';
            markFormAsModified();
        });
    }

    const enableAiSearchApim = document.getElementById('enable_ai_search_apim');
    if (enableAiSearchApim) {
        enableAiSearchApim.addEventListener('change', function () {
            document.getElementById('non_apim_ai_search_settings').style.display = this.checked ? 'none' : 'block';
            document.getElementById('apim_ai_search_settings').style.display = this.checked ? 'block' : 'none';
            markFormAsModified();
        });
    }

    const enableDocumentIntelligenceApim = document.getElementById('enable_document_intelligence_apim');
    if (enableDocumentIntelligenceApim) {
        enableDocumentIntelligenceApim.addEventListener('change', function () {
            document.getElementById('non_apim_document_intelligence_settings').style.display = this.checked ? 'none' : 'block';
            document.getElementById('apim_document_intelligence_settings').style.display = this.checked ? 'block' : 'none';
            markFormAsModified();
        });
    }

    const gptAuthType = document.getElementById('azure_openai_gpt_authentication_type');
    if (gptAuthType) {
        gptAuthType.addEventListener('change', function () {
            document.getElementById('gpt_key_container').style.display =
                (this.value === 'key') ? 'block' : 'none';
            markFormAsModified();
        });
    }

    const embeddingAuthType = document.getElementById('azure_openai_embedding_authentication_type');
    if (embeddingAuthType) {
        embeddingAuthType.addEventListener('change', function () {
            document.getElementById('embedding_key_container').style.display =
                (this.value === 'key') ? 'block' : 'none';
            markFormAsModified();
        });
    }

    const imgAuthType = document.getElementById('azure_openai_image_gen_authentication_type');
    if (imgAuthType) {
        imgAuthType.addEventListener('change', function () {
            document.getElementById('image_gen_key_container').style.display =
                (this.value === 'key') ? 'block' : 'none';
            markFormAsModified();
        });
    }

    const contentSafetyAuthType = document.getElementById('content_safety_authentication_type');
    if (contentSafetyAuthType) {
        contentSafetyAuthType.addEventListener('change', function () {
            document.getElementById('content_safety_key_container').style.display =
                (this.value === 'key') ? 'block' : 'none';
            markFormAsModified();
        });
    }

    const aiSearchAuthType = document.getElementById('azure_ai_search_authentication_type');
    if (aiSearchAuthType) {
        aiSearchAuthType.addEventListener('change', function () {
            document.getElementById('azure_ai_search_key_container').style.display =
                (this.value === 'key') ? 'block' : 'none';
            markFormAsModified();
        });
    }

    const docIntelAuthType = document.getElementById('azure_document_intelligence_authentication_type');
    if (docIntelAuthType) {
        docIntelAuthType.addEventListener('change', function () {
            document.getElementById('azure_document_intelligence_key_container').style.display =
                (this.value === 'key') ? 'block' : 'none';
            markFormAsModified();
        });
    }

    const officeAuthType = document.getElementById('office_docs_authentication_type');
    if (officeAuthType) {
        officeAuthType.addEventListener('change', function(){
            document.getElementById('office_docs_key_container').style.display =
                (this.value === 'key') ? 'block' : 'none';
            markFormAsModified();
        });
    }

    const videoAuthType = document.getElementById('video_files_authentication_type');
    if (videoAuthType) {
        videoAuthType.addEventListener('change', function(){
            document.getElementById('video_files_key_container').style.display =
                (this.value === 'key') ? 'block' : 'none';
            markFormAsModified();
        });
    }

    const audioAuthType = document.getElementById('audio_files_authentication_type');
    if (audioAuthType) {
        audioAuthType.addEventListener('change', function(){
            document.getElementById('audio_files_key_container').style.display =
                (this.value === 'key') ? 'block' : 'none';
            markFormAsModified();
        });
    }

    // Redis auth type dropdown logic
    const redisAuthType = document.getElementById('redis_auth_type');
    if (redisAuthType) {
        const redisKeyContainer = document.getElementById('redis_key_container');
        // Set initial state on load
        if (redisKeyContainer) {
            redisKeyContainer.style.display = (redisAuthType.value === 'key') ? 'block' : 'none';
        }
        redisAuthType.addEventListener('change', function () {
            if (redisKeyContainer) {
                redisKeyContainer.style.display = (this.value === 'key') ? 'block' : 'none';
            }
        });
    }

    if (enableGroupWorkspacesToggle && createGroupPermissionSettingDiv) {
        // Initial state
        createGroupPermissionSettingDiv.style.display = enableGroupWorkspacesToggle.checked ? 'block' : 'none';
        // Listener for changes
        enableGroupWorkspacesToggle.addEventListener('change', function() {
            createGroupPermissionSettingDiv.style.display = this.checked ? 'block' : 'none';
            markFormAsModified();
        });
    }
}

function setupTestButtons() {

    const testGptBtn = document.getElementById('test_gpt_button');
    if (testGptBtn) {
        testGptBtn.addEventListener('click', async () => {
            const resultDiv = document.getElementById('test_gpt_result');
            resultDiv.innerHTML = 'Testing GPT...';

            const enableApim = document.getElementById('enable_gpt_apim').checked;
            
            const payload = {
                test_type: 'gpt',
                enable_apim: enableApim,
                selected_model: gptSelected[0] || null
            };

            if (enableApim) {
                payload.apim = {
                    endpoint: document.getElementById('azure_apim_gpt_endpoint').value,
                    api_version: document.getElementById('azure_apim_gpt_api_version').value,
                    deployment: document.getElementById('azure_apim_gpt_deployment').value,
                    subscription_key: document.getElementById('azure_apim_gpt_subscription_key').value
                };
            } else {
                payload.direct = {
                    endpoint: document.getElementById('azure_openai_gpt_endpoint').value,
                    auth_type: document.getElementById('azure_openai_gpt_authentication_type').value,
                    subscription_id: document.getElementById('azure_openai_gpt_subscription_id').value,
                    resource_group: document.getElementById('azure_openai_gpt_resource_group').value,
                    key: document.getElementById('azure_openai_gpt_key').value,
                    api_version: document.getElementById('azure_openai_gpt_api_version').value
                };
            }

            try {
                const resp = await fetch('/api/admin/settings/test_connection', {
                    method: 'POST',
                    headers: { 'Content-Type': 'application/json' },
                    body: JSON.stringify(payload)
                });
                const data = await resp.json();
                if (resp.ok) {
                    resultDiv.innerHTML = `<span class="text-success">${data.message}</span>`;
                } else {
                    resultDiv.innerHTML = `<span class="text-danger">${data.error || 'Error testing GPT'}</span>`;
                }
            } catch (err) {
                resultDiv.innerHTML = `<span class="text-danger">Error: ${err.message}</span>`;
            }
        });
    }

    const testRedisBtn = document.getElementById('test_redis_button');
    if (testRedisBtn) {
        testRedisBtn.addEventListener('click', async () => {
            const resultDiv = document.getElementById('test_redis_result');
            resultDiv.innerHTML = 'Testing Redis...';

            const payload = {
                test_type: 'redis',
                endpoint: document.getElementById('redis_url').value,
                key: document.getElementById('redis_key').value
            };

            try {
                const resp = await fetch('/api/admin/settings/test_connection', {
                    method: 'POST',
                    headers: { 'Content-Type': 'application/json' },
                    body: JSON.stringify(payload)
                });
                const data = await resp.json();
                if (resp.ok) {
                    resultDiv.innerHTML = `<span class="text-success">${data.message}</span>`;
                } else {
                    resultDiv.innerHTML = `<span class="text-danger">${data.error || 'Error testing Redis'}</span>`;
                }
            } catch (err) {
                resultDiv.innerHTML = `<span class="text-danger">Error: ${err.message}</span>`;
            }
        });
    }


    const testEmbeddingBtn = document.getElementById('test_embedding_button');
    if (testEmbeddingBtn) {
        testEmbeddingBtn.addEventListener('click', async () => {
            const resultDiv = document.getElementById('test_embedding_result');
            resultDiv.innerHTML = 'Testing Embeddings...';

            const enableApim = document.getElementById('enable_embedding_apim').checked;

            const payload = {
                test_type: 'embedding',
                enable_apim: enableApim,
                selected_model: embeddingSelected[0] || null
            };

            if (enableApim) {
                payload.apim = {
                    endpoint: document.getElementById('azure_apim_embedding_endpoint').value,
                    api_version: document.getElementById('azure_apim_embedding_api_version').value,
                    deployment: document.getElementById('azure_apim_embedding_deployment').value,
                    subscription_key: document.getElementById('azure_apim_embedding_subscription_key').value
                };
            } else {
                payload.direct = {
                    endpoint: document.getElementById('azure_openai_embedding_endpoint').value,
                    auth_type: document.getElementById('azure_openai_embedding_authentication_type').value,
                    subscription_id: document.getElementById('azure_openai_embedding_subscription_id').value,
                    resource_group: document.getElementById('azure_openai_embedding_resource_group').value,
                    key: document.getElementById('azure_openai_embedding_key').value,
                    api_version: document.getElementById('azure_openai_embedding_api_version').value                };
            }

            try {
                const resp = await fetch('/api/admin/settings/test_connection', {
                    method: 'POST',
                    headers: { 'Content-Type': 'application/json' },
                    body: JSON.stringify(payload)
                });
                const data = await resp.json();
                if (resp.ok) {
                    resultDiv.innerHTML = `<span class="text-success">${data.message}</span>`;
                } else {
                    resultDiv.innerHTML = `<span class="text-danger">${data.error || 'Error testing Embeddings'}</span>`;
                }
            } catch (err) {
                resultDiv.innerHTML = `<span class="text-danger">Error: ${err.message}</span>`;
            }
        });
    }

    const testImageBtn = document.getElementById('test_image_button');
    if (testImageBtn) {
        testImageBtn.addEventListener('click', async () => {
            const resultDiv = document.getElementById('test_image_result');
            resultDiv.innerHTML = 'Testing Image Generation...';

            const enableApim = document.getElementById('enable_image_gen_apim').checked;

            const payload = {
                test_type: 'image',
                enable_apim: enableApim,
                selected_model: imageSelected[0] || null
            };

            if (enableApim) {
                payload.apim = {
                    endpoint: document.getElementById('azure_apim_image_gen_endpoint').value,
                    api_version: document.getElementById('azure_apim_image_gen_api_version').value,
                    deployment: document.getElementById('azure_apim_image_gen_deployment').value,
                    subscription_key: document.getElementById('azure_apim_image_gen_subscription_key').value
                };
            } else {
                payload.direct = {
                    endpoint: document.getElementById('azure_openai_image_gen_endpoint').value,
                    auth_type: document.getElementById('azure_openai_image_gen_authentication_type').value,
                    subscription_id: document.getElementById('azure_openai_image_gen_subscription_id').value,
                    resource_group: document.getElementById('azure_openai_image_gen_resource_group').value,
                    key: document.getElementById('azure_openai_image_gen_key').value,
                    api_version: document.getElementById('azure_openai_image_gen_api_version').value
                };
            }

            try {
                const resp = await fetch('/api/admin/settings/test_connection', {
                    method: 'POST',
                    headers: { 'Content-Type': 'application/json' },
                    body: JSON.stringify(payload)
                });
                const data = await resp.json();
                if (resp.ok) {
                    resultDiv.innerHTML = `<span class="text-success">${data.message}</span>`;
                } else {
                    resultDiv.innerHTML = `<span class="text-danger">${data.error || 'Error testing Image Gen'}</span>`;
                }
            } catch (err) {
                resultDiv.innerHTML = `<span class="text-danger">Error: ${err.message}</span>`;
            }
        });
    }

    const testSafetyBtn = document.getElementById('test_safety_button');
    if (testSafetyBtn) {
        testSafetyBtn.addEventListener('click', async () => {
            const resultDiv = document.getElementById('test_safety_result');
            resultDiv.innerHTML = 'Testing Safety...';

            const contentSafetyEnabled = document.getElementById('enable_content_safety').checked;
            const enableApim = document.getElementById('enable_content_safety_apim').checked;

            const payload = {
                test_type: 'safety',
                enabled: contentSafetyEnabled,
                enable_apim: enableApim
            };

            if (enableApim) {
                payload.apim = {
                    endpoint: document.getElementById('azure_apim_content_safety_endpoint').value,
                    subscription_key: document.getElementById('azure_apim_content_safety_subscription_key').value,
                    deployment: document.getElementById('azure_apim_content_safety_deployment').value,
                    api_version: document.getElementById('azure_apim_content_safety_api_version').value
                };
            } else {
                payload.direct = {
                    endpoint: document.getElementById('content_safety_endpoint').value,
                    auth_type: document.getElementById('content_safety_authentication_type').value,
                    key: document.getElementById('content_safety_key').value
                };
            }

            try {
                const resp = await fetch('/api/admin/settings/test_connection', {
                    method: 'POST',
                    headers: { 'Content-Type': 'application/json' },
                    body: JSON.stringify(payload)
                });
                const data = await resp.json();
                if (resp.ok) {
                    resultDiv.innerHTML = `<span class="text-success">${data.message}</span>`;
                } else {
                    resultDiv.innerHTML = `<span class="text-danger">${data.error || 'Error testing Safety'}</span>`;
                }
            } catch (err) {
                resultDiv.innerHTML = `<span class="text-danger">Error: ${err.message}</span>`;
            }
        });
    }

    const testWebSearchBtn = document.getElementById('test_web_search_button');
    if (testWebSearchBtn) {
        testWebSearchBtn.addEventListener('click', async () => {
            const resultDiv = document.getElementById('test_web_search_result');
            resultDiv.innerHTML = 'Testing Bing Web Search...';

            const webSearchEnabled = document.getElementById('enable_web_search').checked;
            const enableApim = document.getElementById('enable_web_search_apim').checked;

            const payload = {
                test_type: 'web_search',
                enabled: webSearchEnabled,
                enable_apim: enableApim
            };

            if (enableApim) {
                payload.apim = {
                    endpoint: document.getElementById('azure_apim_web_search_endpoint').value,
                    subscription_key: document.getElementById('azure_apim_web_search_subscription_key').value,
                    deployment: document.getElementById('azure_apim_web_search_deployment').value,
                    api_version: document.getElementById('azure_apim_web_search_api_version').value
                };
            } else {
                payload.direct = {
                    key: document.getElementById('bing_search_key').value
                };
            }

            try {
                const resp = await fetch('/api/admin/settings/test_connection', {
                    method: 'POST',
                    headers: { 'Content-Type': 'application/json' },
                    body: JSON.stringify(payload)
                });
                const data = await resp.json();
                if (resp.ok) {
                    resultDiv.innerHTML = `<span class="text-success">${data.message}</span>`;
                } else {
                    resultDiv.innerHTML = `<span class="text-danger">${data.error || 'Error testing Web Search'}</span>`;
                }
            } catch (err) {
                resultDiv.innerHTML = `<span class="text-danger">Error: ${err.message}</span>`;
            }
        });
    }

    const testAzureSearchBtn = document.getElementById('test_azure_ai_search_button');
    if (testAzureSearchBtn) {
        testAzureSearchBtn.addEventListener('click', async () => {
            const resultDiv = document.getElementById('test_azure_ai_search_result');
            resultDiv.innerHTML = 'Testing Azure AI Search...';

            const enableApim = document.getElementById('enable_ai_search_apim').checked;

            const payload = {
                test_type: 'azure_ai_search',
                enable_apim: enableApim
            };

            if (enableApim) {
                payload.apim = {
                    endpoint: document.getElementById('azure_apim_ai_search_endpoint').value,
                    subscription_key: document.getElementById('azure_apim_ai_search_subscription_key').value,
                    deployment: document.getElementById('azure_apim_ai_search_deployment').value,
                    api_version: document.getElementById('azure_apim_ai_search_api_version').value
                };
            } else {
                payload.direct = {
                    endpoint: document.getElementById('azure_ai_search_endpoint').value,
                    auth_type: document.getElementById('azure_ai_search_authentication_type').value,
                    key: document.getElementById('azure_ai_search_key').value
                };
            }

            try {
                const resp = await fetch('/api/admin/settings/test_connection', {
                    method: 'POST',
                    headers: { 'Content-Type': 'application/json' },
                    body: JSON.stringify(payload)
                });
                const data = await resp.json();
                if (resp.ok) {
                    resultDiv.innerHTML = `<span class="text-success">${data.message}</span>`;
                } else {
                    resultDiv.innerHTML = `<span class="text-danger">${data.error || 'Error testing Azure AI Search'}</span>`;
                }
            } catch (err) {
                resultDiv.innerHTML = `<span class="text-danger">Error: ${err.message}</span>`;
            }
        });
    }

    const testDocIntelBtn = document.getElementById('test_azure_doc_intelligence_button');
    if (testDocIntelBtn) {
        testDocIntelBtn.addEventListener('click', async () => {
            const resultDiv = document.getElementById('test_azure_doc_intelligence_result');
            resultDiv.innerHTML = 'Testing Document Intelligence...';

            const enableApim = document.getElementById('enable_document_intelligence_apim').checked;

            const payload = {
                test_type: 'azure_doc_intelligence',
                enable_apim: enableApim
            };

            if (enableApim) {
                payload.apim = {
                    endpoint: document.getElementById('azure_apim_document_intelligence_endpoint').value,
                    subscription_key: document.getElementById('azure_apim_document_intelligence_subscription_key').value,
                    deployment: document.getElementById('azure_apim_document_intelligence_deployment').value,
                    api_version: document.getElementById('azure_apim_document_intelligence_api_version').value
                };
            } else {
                payload.direct = {
                    endpoint: document.getElementById('azure_document_intelligence_endpoint').value,
                    auth_type: document.getElementById('azure_document_intelligence_authentication_type').value,
                    key: document.getElementById('azure_document_intelligence_key').value
                };
            }

            try {
                const resp = await fetch('/api/admin/settings/test_connection', {
                    method: 'POST',
                    headers: { 'Content-Type': 'application/json' },
                    body: JSON.stringify(payload)
                });
                const data = await resp.json();
                if (resp.ok) {
                    resultDiv.innerHTML = `<span class="text-success">${data.message}</span>`;
                } else {
                    resultDiv.innerHTML = `<span class="text-danger">${data.error || 'Error testing Doc Intelligence'}</span>`;
                }
            } catch (err) {
                resultDiv.innerHTML = `<span class="text-danger">Error: ${err.message}</span>`;
            }
        });
    }
}

function toggleEnhancedCitation(isEnabled) {
    const container = document.getElementById('enhanced_citation_settings');
    if (!container) return;
    container.style.display = isEnabled ? 'block' : 'none';
}


function switchTab(event, tabButtonId) {
    event.preventDefault();
    const triggerEl = document.getElementById(tabButtonId);
    const tabObj = new bootstrap.Tab(triggerEl);
    tabObj.show();
  }

function togglePassword(btnId, inputId) {
    const btn = document.getElementById(btnId);
    const inp = document.getElementById(inputId);
    if (btn && inp) {
        btn.addEventListener('click', function () {
            if (inp.type === 'password') {
                inp.type = 'text';
                this.textContent = 'Hide';
            } else {
                inp.type = 'password';
                this.textContent = 'Show';
            }
        });
    }
}

// --- Video Indexer Settings toggle ---
const videoSupportToggle = document.getElementById('enable_video_file_support');
const videoIndexerDiv    = document.getElementById('video_indexer_settings');
if (videoSupportToggle && videoIndexerDiv) {
  // on load
  videoIndexerDiv.style.display = videoSupportToggle.checked ? 'block' : 'none';
  // on change
  videoSupportToggle.addEventListener('change', () => {
    videoIndexerDiv.style.display = videoSupportToggle.checked ? 'block' : 'none';
    markFormAsModified();
  });
}

// --- Speech Service Settings toggle ---
const audioSupportToggle  = document.getElementById('enable_audio_file_support');
const audioServiceDiv     = document.getElementById('audio_service_settings');
if (audioSupportToggle && audioServiceDiv) {
  // initial visibility
  audioServiceDiv.style.display = audioSupportToggle.checked ? 'block' : 'none';
  audioSupportToggle.addEventListener('change', () => {
    audioServiceDiv.style.display = audioSupportToggle.checked ? 'block' : 'none';
    markFormAsModified();
  });
}

// Metadata Extraction UI
const extractToggle = document.getElementById('enable_extract_meta_data');
const extractModelDiv = document.getElementById('metadata_extraction_model_settings');
const extractSelect   = document.getElementById('metadata_extraction_model');

function populateExtractionModels() {
  // remember previously chosen value
  const prev = extractSelect.getAttribute('data-prev') || '';

  // clear out old options
  extractSelect.innerHTML = '';

  if (document.getElementById('enable_gpt_apim').checked) {
    // use comma-separated APIM deployments
    const text = document.getElementById('azure_apim_gpt_deployment').value || '';
    text.split(',')
        .map(s => s.trim())
        .filter(s => s)
        .forEach(d => {
          const opt = new Option(d, d);
          extractSelect.add(opt);
        });
  } else {
    // use direct GPT selected deployments
    (window.gptSelected || []).forEach(m => {
      const label = `${m.deploymentName} (${m.modelName})`;
      const opt = new Option(label, m.deploymentName);
      extractSelect.add(opt);
    });
  }

  // restore previous
  extractSelect.value = prev;
}

if (extractToggle) {
  // show/hide the model dropdown
  extractModelDiv.style.display = extractToggle.checked ? 'block' : 'none';
  extractToggle.addEventListener('change', () => {
    extractModelDiv.style.display = extractToggle.checked ? 'block' : 'none';
    markFormAsModified();
  });
}

// when APIM‐toggle flips, repopulate
const apimToggle = document.getElementById('enable_gpt_apim');
if (apimToggle) {
  apimToggle.addEventListener('change', populateExtractionModels);
}

// on load, stash previous & populate
document.addEventListener('DOMContentLoaded', () => {
  if (extractSelect) {
    extractSelect.setAttribute('data-prev', extractSelect.value);
    populateExtractionModels();
  }
});


document.addEventListener('DOMContentLoaded', () => {
    ['user','group'].forEach(type => {
      const warnDiv     = document.getElementById(`index-warning-${type}`);
      const missingSpan = document.getElementById(`missing-fields-${type}`);
      const fixBtn      = document.getElementById(`fix-${type}-index-btn`);
  
      // 1) check for missing fields
      fetch('/api/admin/settings/check_index_fields', {
        method: 'POST',
        headers: {
          'Content-Type': 'application/json'
        },
        credentials: 'same-origin',
        body: JSON.stringify({ indexType: type })
      })
      .then(r => r.json())
      .then(({ missingFields }) => {
        if (missingFields?.length) {
          missingSpan.textContent = missingFields.join(', ');
          warnDiv.style.display   = 'block';
        }
      })
      .catch(err => console.error(`Error checking ${type} index:`, err));
  
      // 2) wire up the “fix” button
      fixBtn.addEventListener('click', () => {
        fixBtn.disabled = true;
        fetch('/api/admin/settings/fix_index_fields', {
          method: 'POST',
          headers: {
            'Content-Type': 'application/json'
          },
          credentials: 'same-origin',
          body: JSON.stringify({ indexType: type })
        })
        .then(r => r.json())
        .then(resp => {
          if (resp.status === 'success') {
            window.location.reload();
          } else {
            alert(`Failed to fix ${type} index: ${resp.error}`);
            fixBtn.disabled = false;
          }
        })
        .catch(err => {
          alert(`Error fixing ${type} index: ${err}`);
          fixBtn.disabled = false;
        });
      });
    });
  });
  

togglePassword('toggle_gpt_key', 'azure_openai_gpt_key');
togglePassword('toggle_embedding_key', 'azure_openai_embedding_key');
togglePassword('toggle_image_gen_key', 'azure_openai_image_gen_key');
togglePassword('toggle_content_safety_key', 'content_safety_key');
togglePassword('toggle_bing_search_key', 'bing_search_key');
togglePassword('toggle_search_key', 'azure_ai_search_key');
togglePassword('toggle_docintel_key', 'azure_document_intelligence_key');
togglePassword('toggle_azure_apim_gpt_subscription_key', 'azure_apim_gpt_subscription_key');
togglePassword('toggle_azure_apim_embedding_subscription_key', 'azure_apim_embedding_subscription_key');
togglePassword('toggle_azure_apim_image_gen_subscription_key', 'azure_apim_image_gen_subscription_key');
togglePassword('toggle_azure_apim_content_safety_subscription_key', 'azure_apim_content_safety_subscription_key');
togglePassword('toggle_azure_apim_web_search_subscription_key', 'azure_apim_web_search_subscription_key');
togglePassword('toggle_azure_apim_ai_search_subscription_key', 'azure_apim_ai_search_subscription_key');
togglePassword('toggle_azure_apim_document_intelligence_subscription_key', 'azure_apim_document_intelligence_subscription_key');
togglePassword('toggle_office_docs_key', 'office_docs_key');
togglePassword('toggle_video_files_key', 'video_files_key');
togglePassword('toggle_audio_files_key', 'audio_files_key');
togglePassword('toggle_office_conn_str', 'office_docs_storage_account_url');
togglePassword('toggle_video_conn_str', 'video_files_storage_account_url');
togglePassword('toggle_audio_conn_str', 'audio_files_storage_account_url');
togglePassword('toggle_video_indexer_api_key', 'video_indexer_api_key');
togglePassword('toggle_speech_service_key', 'speech_service_key');
togglePassword('toggle_redis_key', 'redis_key');
togglePassword('toggle_azure_apim_redis_subscription_key', 'azure_apim_redis_subscription_key');

/**
 * Checks if this is a first-time setup based on critical settings
 * @returns {boolean} True if this appears to be a first-time setup
 */
function isFirstTimeSetup() {
    // Check for critical settings that would indicate a first-time setup
    
    // 1. No GPT models selected
    if (!gptSelected || gptSelected.length === 0) {
        return true;
    }
    
    // 2. No embedding models selected but workspaces enabled
    const workspaceEnabled = document.getElementById('enable_user_workspace')?.checked || false;
    const groupsEnabled = document.getElementById('enable_group_workspaces')?.checked || false;
    
    if ((workspaceEnabled || groupsEnabled) && 
        (!embeddingSelected || embeddingSelected.length === 0)) {
        return true;
    }
    
    // 3. Check if GPT endpoint is empty
    const useGptApim = document.getElementById('enable_gpt_apim')?.checked || false;
    
    if (!useGptApim) {
        const gptEndpoint = document.getElementById('azure_openai_gpt_endpoint')?.value;
        if (!gptEndpoint) {
            return true;
        }
    } else {
        const apimEndpoint = document.getElementById('azure_apim_gpt_endpoint')?.value;
        if (!apimEndpoint) {
            return true;
        }
    }
    
    // Not first time setup
    return false;
}

/**
 * Setup the walkthrough for first-time configuration
 */
function setupSettingsWalkthrough() {
    console.log("Setting up walkthrough...");
    
    // Setup the walkthrough buttons first thing
    setupWalkthroughButtons();
    
    // Check if this is a first-time setup
    if (isFirstTimeSetup()) {
        // Auto-show the walkthrough for first-time setup
        setTimeout(() => {
            showWalkthrough();
        }, 500); // Small delay to ensure DOM is ready
    }
    
    // Setup the manual walkthrough button
    const walkthroughBtn = document.getElementById('launch-walkthrough-btn');
    if (walkthroughBtn) {
        // Remove any existing listeners to prevent duplicates
        const newWalkthroughBtn = walkthroughBtn.cloneNode(true);
        if (walkthroughBtn.parentNode) {
            walkthroughBtn.parentNode.replaceChild(newWalkthroughBtn, walkthroughBtn);
        }
        
        // Add new event listener
        newWalkthroughBtn.addEventListener('click', function(e) {
            e.preventDefault();
            e.stopPropagation();
            console.log("Walkthrough button clicked");
            showWalkthrough();
        });
    } else {
        console.error("Walkthrough button not found in the DOM");
    }
    
    // Setup the close button
    const closeBtn = document.getElementById('close-walkthrough-btn');
    if (closeBtn) {
        const newCloseBtn = closeBtn.cloneNode(true);
        if (closeBtn.parentNode) {
            closeBtn.parentNode.replaceChild(newCloseBtn, closeBtn);
        }
        newCloseBtn.addEventListener('click', hideWalkthrough);
    }
}

/**
 * Shows the walkthrough container and resets to the first step
 */
function showWalkthrough() {
    try {
        console.log("Showing walkthrough");
        const walkthroughContainer = document.getElementById('settings-walkthrough-container');
        if (!walkthroughContainer) {
            console.error("Walkthrough container not found!");
            return;
        }
        
        // Make sure walkthrough button events are working
        setupWalkthroughButtons();
        
        // Show the container
        walkthroughContainer.style.display = 'block';
        
        // Sync walkthrough toggles with actual form toggles
        syncWalkthroughToggles();
        
        // Check if GPT APIM is enabled and update the model note visibility
        const enableGptApim = document.getElementById('enable_gpt_apim');
        if (enableGptApim) {
            const apimModelNote = document.getElementById('apim-model-note');
            const fetchModelsStep = document.getElementById('fetch-models-step');
            if (apimModelNote && fetchModelsStep) {
                apimModelNote.style.display = enableGptApim.checked ? 'block' : 'none';
                fetchModelsStep.style.display = enableGptApim.checked ? 'none' : 'block';
            }
        }
        
        // Reset to first step when launched
        setTimeout(() => {
            try {
                navigateToWalkthroughStep(1);
            } catch (err) {
                console.error("Error navigating to first walkthrough step:", err);
            }
        }, 100);
        
        // Setup field change listeners for automatic validation
        setupWalkthroughFieldListeners();
    } catch (err) {
        console.error("Error showing walkthrough:", err);
    }
}

/**
 * Make sure walkthrough navigation buttons are properly set up
 */
function setupWalkthroughButtons() {
    const nextButton = document.getElementById('walkthrough-next-btn');
    if (nextButton) {
        nextButton.onclick = function() {
            const currentStep = getCurrentWalkthroughStep();
            console.log("Next button clicked, current step:", currentStep);
            validateAndMoveToNextStep(currentStep);
        };
    }
    
    const prevButton = document.getElementById('walkthrough-prev-btn');
    if (prevButton) {
        prevButton.onclick = navigatePreviousStep;
    }
    
    const finishButton = document.getElementById('walkthrough-finish-btn');
    if (finishButton) {
        finishButton.onclick = finishSetupAndSave;
    }
}

/**
 * Synchronizes toggle states between the walkthrough and the main form
 */
function syncWalkthroughToggles() {
    const syncToggles = [
        // Content safety toggle removed from walkthrough
    ];
    
    syncToggles.forEach(pair => {
        const walkthroughToggle = document.getElementById(pair.walkthrough);
        const formToggle = document.getElementById(pair.form);
        if (walkthroughToggle && formToggle) {
            // Set walkthrough toggle to match form toggle
            walkthroughToggle.checked = formToggle.checked;
        }
    });
}

/**
 * Hides the walkthrough container
 */
function hideWalkthrough() {
    const walkthroughContainer = document.getElementById('settings-walkthrough-container');
    if (walkthroughContainer) {
        walkthroughContainer.style.display = 'none';
    }
}

/**
 * Navigate to the specified step in the walkthrough
 * @param {number} stepNumber - The step number to navigate to
 */
function navigateToWalkthroughStep(stepNumber) {
    // Get all steps and total count
    const steps = document.querySelectorAll('.walkthrough-step');
    const totalSteps = steps.length;
    
    // Validate step number
    if (stepNumber < 1) stepNumber = 1;
    if (stepNumber > totalSteps) stepNumber = totalSteps;
    
    // Check if we should skip this step (based on workspace and feature enablement)
    const shouldSkipStep = shouldSkipWalkthroughStep(stepNumber);
    if (shouldSkipStep && stepNumber < totalSteps && stepNumber > 1) {
        // Recursively navigate to next applicable step
        if (stepNumber > getCurrentWalkthroughStep()) {
            // Moving forward - go to next applicable step
            navigateToWalkthroughStep(findNextApplicableStep(stepNumber));
            return;
        } else {
            // Moving backward - go to previous applicable step
            navigateToWalkthroughStep(findPreviousApplicableStep(stepNumber));
            return;
        }
    }
    
    // Hide all steps
    steps.forEach(step => {
        step.style.display = 'none';
    });
    
    // Show the requested step
    const stepElement = document.getElementById(`walkthrough-step-${stepNumber}`);
    if (stepElement) {
        stepElement.style.display = 'block';
    }
    
    // Update the progress indicator - calculate visible steps
    const availableSteps = calculateAvailableWalkthroughSteps();
    const stepPosition = availableSteps.indexOf(stepNumber) + 1;
    const totalAvailableSteps = availableSteps.length;
    
    const progressBar = document.getElementById('walkthrough-progress');
    if (progressBar) {
        progressBar.style.width = `${(stepPosition / totalAvailableSteps) * 100}%`;
        progressBar.setAttribute('aria-valuenow', stepPosition);
    }
    
    // Handle special tab navigation based on step
    handleTabNavigation(stepNumber);
    
    // Update prev/next buttons
    const prevBtn = document.getElementById('walkthrough-prev-btn');
    const nextBtn = document.getElementById('walkthrough-next-btn');
    const finishBtn = document.getElementById('walkthrough-finish-btn');
    
    if (prevBtn) prevBtn.style.display = stepNumber === 1 ? 'none' : 'inline-block';
    
    if (nextBtn && finishBtn) {
        nextBtn.style.display = stepNumber === totalSteps ? 'none' : 'inline-block';
        finishBtn.style.display = stepNumber === totalSteps ? 'inline-block' : 'none';
    }
    
    // Update completion status for this step
    updateStepCompletionStatus(stepNumber);
    
    // Dispatch a custom event to notify that the step has changed
    const event = new CustomEvent('walkthroughStepChanged', { 
        detail: { step: stepNumber, totalSteps: totalSteps } 
    });
    document.getElementById('settings-walkthrough-container')?.dispatchEvent(event);
}

/**
 * Get the current step displayed in the walkthrough
 * @returns {number} Current step number or 1 if none found
 */
function getCurrentWalkthroughStep() {
    const currentStepElem = document.querySelector('.walkthrough-step:not([style*=\'display: none\'])');
    if (currentStepElem) {
        return parseInt(currentStepElem.id?.split('-')[2]) || 1;
    }
    return 1;
}

/**
 * Calculate which walkthrough steps should be available based on current settings
 * @returns {number[]} Array of step numbers that should be available
 */
function calculateAvailableWalkthroughSteps() {
    const workspaceEnabled = document.getElementById('enable_user_workspace')?.checked || false;
    const groupsEnabled = document.getElementById('enable_group_workspaces')?.checked || false;
    const workspacesEnabled = workspaceEnabled || groupsEnabled;
    
    const videoEnabled = document.getElementById('enable_video_file_support')?.checked || false;
    const audioEnabled = document.getElementById('enable_audio_file_support')?.checked || false;
    
    const availableSteps = [1, 2, 3, 4]; // Base steps always available
    
    // Include workspace-dependent steps if workspaces enabled
    if (workspacesEnabled) {
        availableSteps.push(5, 6, 7); // Embedding, AI Search, Doc Intelligence
        
        if (videoEnabled) {
            availableSteps.push(8); // Video support
        }
        
        if (audioEnabled) {
            availableSteps.push(9); // Audio support
        }
    }
    
    // Optional steps always available
    availableSteps.push(10, 11, 12); // Safety, Feedback, Enhanced Citations
    
    return availableSteps.sort((a, b) => a - b); // Ensure steps are in order
}

/**
 * Determine if we should skip a particular walkthrough step
 * @param {number} stepNumber - The step to check
 * @returns {boolean} True if the step should be skipped, false otherwise
 */
function shouldSkipWalkthroughStep(stepNumber) {
    const availableSteps = calculateAvailableWalkthroughSteps();
    return !availableSteps.includes(stepNumber);
}

/**
 * Find the next applicable step based on enabled features
 * @param {number} currentStep - The current step number
 * @returns {number} The next applicable step number or -1 if none found
 */
/*
function findNextApplicableStep(currentStep) {
    const workspaceEnabled = document.getElementById('enable_user_workspace')?.checked || false;
    const groupsEnabled = document.getElementById('enable_group_workspaces')?.checked || false;
    const workspacesEnabled = workspaceEnabled || groupsEnabled;
    
    // Start checking from the next step
    let nextStep = currentStep + 1;
    
    // Maximum step to avoid infinite loop
    const maxSteps = 12;
    
    while (nextStep <= maxSteps) {
        // Check if this step is applicable based on conditions
        switch (nextStep) {
            case 5: // Embedding settings
            case 6: // AI Search settings 
            case 7: // Document Intelligence settings
                if (!workspacesEnabled) {
                    // Skip these steps if workspaces not enabled
                    nextStep++;
                    continue;
                }
                return nextStep;
                
            case 8: // Video support
                const videoEnabled = document.getElementById('enable_video_file_support')?.checked || false;
                if (!workspacesEnabled || !videoEnabled) {
                    // Skip this step if workspaces not enabled or video not enabled
                    nextStep++;
                    continue;
                }
                return nextStep;
                
            case 9: // Audio support
                const audioEnabled = document.getElementById('enable_audio_file_support')?.checked || false;
                if (!workspacesEnabled || !audioEnabled) {
                    // Skip this step if workspaces not enabled or audio not enabled
                    nextStep++;
                    continue;
                }
                return nextStep;
                
            default:
                // All other steps are always applicable
                return nextStep;
        }
    }
    
    // If we've gone past all steps, return -1
    return -1;
}
*/

/**
 * Find the previous applicable step before a given step
 * @param {number} currentStep - Current step number
 * @returns {number} Previous applicable step number or 1 (first step) if none found
 */
function findPreviousApplicableStep(currentStep) {
    const availableSteps = calculateAvailableWalkthroughSteps();
    
    // Find the first available step before the current one (in reverse)
    for (let i = availableSteps.length - 1; i >= 0; i--) {
        if (availableSteps[i] < currentStep) {
            return availableSteps[i];
        }
    }
    
    return 1; // Default to first step if no previous step found
}

/**
 * Navigate to the appropriate tab based on the walkthrough step
 * @param {number} stepNumber - The current step number
 */
function handleTabNavigation(stepNumber) {
    // Map steps to tabs that need to be activated
    const stepToTab = {
        1: 'general-tab',     // App title and logo (General tab)
        2: 'gpt-tab',         // GPT settings
        3: 'gpt-tab',         // GPT model selection
        4: 'workspaces-tab',  // Workspace and groups settings
        5: 'embeddings-tab',  // Embedding settings
        6: 'search-extract-tab', // AI Search settings
        7: 'search-extract-tab', // Document Intelligence settings
        8: 'workspaces-tab',  // Video support
        9: 'workspaces-tab',  // Audio support
        10: 'safety-tab',     // Content safety
        11: 'other-tab',      // User feedback and archiving
        12: 'citation-tab'    // Enhanced Citations and Image Generation
    };
    
    // Activate the appropriate tab
    const tabId = stepToTab[stepNumber];
    if (tabId) {
        const tab = document.getElementById(tabId);
        if (tab) {
            // Use bootstrap Tab to show the tab
            const bootstrapTab = new bootstrap.Tab(tab);
            bootstrapTab.show();
            
            // Scroll to the relevant section after a small delay to allow tab to switch
            setTimeout(() => {
                // For tabs that need to jump to specific sections
                scrollToRelevantSection(stepNumber, tabId);
            }, 300);
        }
    }
}

/**
 * Scroll to relevant section within a tab based on the step
 * @param {number} stepNumber - The current step number
 * @param {string} tabId - The ID of the tab that was activated
 */
function scrollToRelevantSection(stepNumber, tabId) {
    // Define which sections to scroll to for each step
    let targetElement = null;
    
    switch (stepNumber) {
        case 4: // Workspaces toggle section
            targetElement = document.getElementById('enable_user_workspace')?.closest('.card');
            break;
        case 8: // Video file support
            targetElement = document.getElementById('enable_video_file_support')?.closest('.form-group');
            break;
        case 9: // Audio file support
            targetElement = document.getElementById('enable_audio_file_support')?.closest('.form-group');
            break;
        default:
            // For other steps, no specific scrolling
            break;
    }
    
    // If we found a target element, scroll to it
    if (targetElement) {
        targetElement.scrollIntoView({ behavior: 'smooth', block: 'center' });
    }
}

/**
 * Check if a step is complete by validating its required fields
 * @param {number} stepNumber - The step number to validate
 * @returns {boolean} True if the step is complete, false otherwise
 */
function isStepComplete(stepNumber) {
    const workspaceEnabled = document.getElementById('enable_user_workspace')?.checked || false;
    const groupsEnabled = document.getElementById('enable_group_workspaces')?.checked || false;
    const workspacesEnabled = workspaceEnabled || groupsEnabled;
    
    switch (stepNumber) {
        case 1: // App title and logo - always complete (optional)
            return true;
            
        case 2: // GPT settings
            // Check if GPT endpoint is configured when required
            if (!document.getElementById('enable_gpt_apim').checked) {
                const endpoint = document.getElementById('azure_openai_gpt_endpoint').value;
                const authType = document.getElementById('azure_openai_gpt_authentication_type').value;
                const key = document.getElementById('azure_openai_gpt_key').value;
                
                if (!endpoint) return false;
                if (authType === 'key' && !key) return false;
            } else {
                const apimEndpoint = document.getElementById('azure_apim_gpt_endpoint').value;
                const apimKey = document.getElementById('azure_apim_gpt_subscription_key').value;
                
                if (!apimEndpoint) return false;
                if (!apimKey) return false;
            }
            return true;
            
        case 3: // GPT model selection
            if (!document.getElementById('enable_gpt_apim').checked) {
                // For direct Azure OpenAI, check if models are selected
                return gptSelected && gptSelected.length > 0;
            } else {
                // For APIM, check if deployment field is filled
                const apimDeployment = document.getElementById('azure_apim_gpt_deployment')?.value;
                return apimDeployment && apimDeployment.trim() !== '';
            }
            
        case 4: // Workspace and groups settings - always complete (optional)
            return true;
            
        case 5: // Embedding settings (if workspace or groups enabled)
            if (!workspacesEnabled) return true; // Not required if workspaces not enabled
            
            if (!document.getElementById('enable_embedding_apim').checked) {
                const endpoint = document.getElementById('azure_openai_embedding_endpoint').value;
                const authType = document.getElementById('azure_openai_embedding_authentication_type').value;
                const key = document.getElementById('azure_openai_embedding_key').value;
                
                if (!endpoint) return false;
                if (authType === 'key' && !key) return false;
            } else {
                const apimEndpoint = document.getElementById('azure_apim_embedding_endpoint').value;
                const apimKey = document.getElementById('azure_apim_embedding_subscription_key').value;
                
                if (!apimEndpoint) return false;
                if (!apimKey) return false;
            }
            
            // Also check if embedding models are selected or APIM deployment is specified
            if (!document.getElementById('enable_embedding_apim').checked) {
                // For direct Azure OpenAI, check models
                if (embeddingSelected.length === 0) return false;
            } else {
                // For APIM, check deployment field
                const apimDeployment = document.getElementById('azure_apim_embedding_deployment')?.value;
                if (!apimDeployment || apimDeployment.trim() === '') return false;
            }
            
            return true;
            
        case 6: // AI Search settings
            if (!workspacesEnabled) return true; // Not required if workspaces not enabled
            
            if (!document.getElementById('enable_ai_search_apim').checked) {
                const endpoint = document.getElementById('azure_ai_search_endpoint').value;
                const authType = document.getElementById('azure_ai_search_authentication_type').value;
                const key = document.getElementById('azure_ai_search_key').value;
                
                if (!endpoint) return false;
                if (authType === 'key' && !key) return false;
            } else {
                const apimEndpoint = document.getElementById('azure_apim_ai_search_endpoint').value;
                const apimKey = document.getElementById('azure_apim_ai_search_subscription_key').value;
                
                if (!apimEndpoint) return false;
                if (!apimKey) return false;
            }
            return true;
            
        case 7: // Document Intelligence settings
            if (!workspacesEnabled) return true; // Not required if workspaces not enabled
            
            if (!document.getElementById('enable_document_intelligence_apim').checked) {
                const endpoint = document.getElementById('azure_document_intelligence_endpoint').value;
                const authType = document.getElementById('azure_document_intelligence_authentication_type').value;
                const key = document.getElementById('azure_document_intelligence_key').value;
                
                if (!endpoint) return false;
                if (authType === 'key' && !key) return false;
            } else {
                const apimEndpoint = document.getElementById('azure_apim_document_intelligence_endpoint').value;
                const apimKey = document.getElementById('azure_apim_document_intelligence_subscription_key').value;
                
                if (!apimEndpoint) return false;
                if (!apimKey) return false;
            }
            return true;
            
        case 8: // Video support
            const videoEnabled = document.getElementById('enable_video_file_support').checked || false;
            
            // If workspaces not enabled or video not enabled, it's always complete
            if (!workspacesEnabled || !videoEnabled) return true;
            
            // Otherwise check settings
            const videoLocation = document.getElementById('video_indexer_location')?.value;
            const videoAccountId = document.getElementById('video_indexer_account_id')?.value;
            const videoApiKey = document.getElementById('video_indexer_api_key')?.value;
            
            return videoLocation && videoAccountId && videoApiKey;
            
        case 9: // Audio support
            const audioEnabled = document.getElementById('enable_audio_file_support').checked || false;
            
            // If workspaces not enabled or audio not enabled, it's always complete
            if (!workspacesEnabled || !audioEnabled) return true;
            
            // Otherwise check settings
            const speechEndpoint = document.getElementById('speech_service_endpoint')?.value;
            const speechKey = document.getElementById('speech_service_key')?.value;
            
            return speechEndpoint && speechKey;
            
        case 10: // Content safety - always complete (optional)
        case 11: // User feedback and archiving - always complete (optional)
        case 12: // Enhanced Citations and Image Generation - always complete (optional)
            return true;
            
        default:
            return true; // Default to true for any unknown steps
    }
}

/**
 * Update UI to show completion status for a step
 * @param {number} stepNumber - The step number to update
 */
function updateStepCompletionStatus(stepNumber) {
    const isComplete = isStepComplete(stepNumber);
    const stepElement = document.getElementById(`walkthrough-step-${stepNumber}`);
    if (!stepElement) return;
    
    // Find badge elements in this step
    const badges = stepElement.querySelectorAll('.badge.bg-danger');
    const optionalBadges = stepElement.querySelectorAll('.badge.bg-secondary');
    const requirementAlert = stepElement.querySelector('.alert-danger');
    const optionalAlert = stepElement.querySelector('.alert-info');
    
    // Update next button state
    const nextButton = document.getElementById('walkthrough-next-btn');
    if (nextButton) {
        if (isComplete) {
            nextButton.classList.remove('btn-secondary');
            nextButton.classList.add('btn-primary');
            nextButton.disabled = false;
        } else {
            nextButton.classList.remove('btn-primary');
            nextButton.classList.add('btn-secondary');
            nextButton.disabled = true;
        }
    }
    
    // Check if optional features are enabled/configured for this step
    const optionalFeaturesEnabled = checkOptionalFeaturesEnabled(stepNumber);
    
    // Update required badges and alerts if step is complete
    if (isComplete) {
        // Update badge status for required items
        badges.forEach(badge => {
            badge.classList.remove('bg-danger');
            badge.classList.add('bg-success');
            badge.textContent = 'Complete';
        });
        
        // Update or hide the requirement alert
        if (requirementAlert) {
            requirementAlert.classList.remove('alert-danger');
            requirementAlert.classList.add('alert-success');
            requirementAlert.innerHTML = '<strong>Complete:</strong> Configuration finished for this step.';
        }
    } else {
        // Ensure badges show required status
        badges.forEach(badge => {
            badge.classList.remove('bg-success');
            badge.classList.add('bg-danger');
            badge.textContent = 'Required';
        });
        
        // Reset requirement alert if needed
        if (requirementAlert && requirementAlert.classList.contains('alert-success')) {
            requirementAlert.classList.remove('alert-success');
            requirementAlert.classList.add('alert-danger');
            
            // Reset alert text based on step number
            switch (stepNumber) {
                case 2:
                    requirementAlert.innerHTML = '<strong>Required:</strong> GPT API configuration is required for Simple Chat to function.';
                    break;
                case 3:
                    requirementAlert.innerHTML = '<strong>Required:</strong> Select at least one GPT model for users to use.';
                    break;
                case 5:
                    requirementAlert.innerHTML = '<strong>Required:</strong> Embedding API configuration is required if workspaces are enabled.';
                    break;
                case 6:
                    requirementAlert.innerHTML = '<strong>Required:</strong> Azure AI Search is required if workspaces are enabled.';
                    break;
                case 7:
                    requirementAlert.innerHTML = '<strong>Required:</strong> Document Intelligence is required if workspaces are enabled.';
                    break;
                case 8:
                    requirementAlert.innerHTML = '<strong>Required:</strong> Video support configuration is required if workspaces are enabled.';
                    break;
                case 9:
                    requirementAlert.innerHTML = '<strong>Required:</strong> Audio support configuration is required if workspaces are enabled.';
                    break;
            }
        }
    }
    
    // Update optional features status if they're enabled/configured
    if (optionalFeaturesEnabled) {
        // Update optional badges to show as complete
        optionalBadges.forEach(badge => {
            badge.classList.remove('bg-secondary');
            badge.classList.add('bg-success');
            badge.textContent = 'Complete';
        });
        
        // Update optional alert if present
        if (optionalAlert) {
            optionalAlert.classList.remove('alert-info');
            optionalAlert.classList.add('alert-success');
            optionalAlert.innerHTML = '<strong>Complete:</strong> Optional features configured successfully.';
        }
    } else {
        // Keep optional badges as is
        optionalBadges.forEach(badge => {
            badge.classList.remove('bg-success');
            badge.classList.add('bg-secondary');
            badge.textContent = 'Optional';
        });
        
        // Reset optional alert if it was changed
        if (optionalAlert && optionalAlert.classList.contains('alert-success')) {
            optionalAlert.classList.remove('alert-success');
            optionalAlert.classList.add('alert-info');
            
            // Reset optional alert text based on step number
            switch (stepNumber) {
                case 1:
                    optionalAlert.innerHTML = '<strong>Optional:</strong> Configure your application title and logo.';
                    break;
                case 4:
                    optionalAlert.innerHTML = '<strong>Optional:</strong> Enable personal and group workspaces for document management.';
                    break;
                case 10:
                    optionalAlert.innerHTML = '<strong>Optional:</strong> Enable content safety features to filter inappropriate content.';
                    break;
                case 11:
                    optionalAlert.innerHTML = '<strong>Optional:</strong> Enable user feedback and conversation archiving.';
                    break;
                case 12:
                    optionalAlert.innerHTML = '<strong>Optional:</strong> Enable enhanced citations and image generation features.';
                    break;
                default:
                    optionalAlert.innerHTML = '<strong>Optional:</strong> This configuration is optional.';
            }
        }
    }
}

/**
 * Setup field change listeners for real-time validation during walkthrough
 */
function setupWalkthroughFieldListeners() {
    // Define field groups by step number
    const fieldGroups = {
        2: [ // GPT settings
            {selector: '#azure_openai_gpt_endpoint', event: 'input'},
            {selector: '#azure_openai_gpt_key', event: 'input'},
            {selector: '#azure_openai_gpt_authentication_type', event: 'change'},
            {selector: '#azure_apim_gpt_endpoint', event: 'input'},
            {selector: '#azure_apim_gpt_subscription_key', event: 'input'},
            {selector: '#azure_apim_gpt_deployment', event: 'input'},
            {selector: '#enable_gpt_apim', event: 'change'}
        ],
        3: [ // GPT Models
            {selector: '#fetch_gpt_models_btn', event: 'click', delay: 1000}
        ],
        4: [ // Workspace toggles
            {selector: '#enable_user_workspace', event: 'change'},
            {selector: '#enable_group_workspaces', event: 'change'}
        ],
        5: [ // Embedding settings
            {selector: '#azure_openai_embedding_endpoint', event: 'input'},
            {selector: '#azure_openai_embedding_key', event: 'input'},
            {selector: '#azure_openai_embedding_authentication_type', event: 'change'},
            {selector: '#azure_apim_embedding_endpoint', event: 'input'},
            {selector: '#azure_apim_embedding_subscription_key', event: 'input'},
            {selector: '#enable_embedding_apim', event: 'change'},
            {selector: '#fetch_embedding_models_btn', event: 'click', delay: 1000}
        ],
        6: [ // AI Search settings
            {selector: '#azure_ai_search_endpoint', event: 'input'},
            {selector: '#azure_ai_search_key', event: 'input'},
            {selector: '#azure_ai_search_authentication_type', event: 'change'},
            {selector: '#azure_apim_ai_search_endpoint', event: 'input'},
            {selector: '#azure_apim_ai_search_subscription_key', event: 'input'},
            {selector: '#enable_ai_search_apim', event: 'change'}
        ],
        7: [ // Document Intelligence settings
            {selector: '#azure_document_intelligence_endpoint', event: 'input'},
            {selector: '#azure_document_intelligence_key', event: 'input'},
            {selector: '#azure_document_intelligence_authentication_type', event: 'change'},
            {selector: '#azure_apim_document_intelligence_endpoint', event: 'input'},
            {selector: '#azure_apim_document_intelligence_subscription_key', event: 'input'},
            {selector: '#enable_document_intelligence_apim', event: 'change'}
        ],
        8: [ // Video settings
            {selector: '#enable_video_file_support', event: 'change'},
            {selector: '#video_indexer_location', event: 'input'},
            {selector: '#video_indexer_account_id', event: 'input'},
            {selector: '#video_indexer_api_key', event: 'input'}
        ],
        9: [ // Audio settings
            {selector: '#enable_audio_file_support', event: 'change'},
            {selector: '#speech_service_endpoint', event: 'input'},
            {selector: '#speech_service_key', event: 'input'}
        ]
    };
    
    // Add listeners to each group of fields
    for (const [stepNumber, fields] of Object.entries(fieldGroups)) {
        const step = parseInt(stepNumber, 10);
        fields.forEach(field => {
            const element = document.querySelector(field.selector);
            if (element) {
                // Create the handler function, using any delay specified
                const handler = () => {
                    if (field.delay) {
                        setTimeout(() => updateStepCompletionStatus(step), field.delay);
                    } else {
                        updateStepCompletionStatus(step);
                    }
                };
                
                // Remove any existing listeners (to prevent duplicates)
                element.removeEventListener(field.event, handler);
                
                // Add the new listener
                element.addEventListener(field.event, handler);
            }
        });
    }
    
    // Special case for model selection buttons which are dynamically created
    // We'll use event delegation for these
    document.addEventListener('click', event => {
        if (event.target.matches('button') && event.target.onclick && 
            event.target.onclick.toString().includes('selectGptModel')) {
            setTimeout(() => updateStepCompletionStatus(3), 100);
        } else if (event.target.matches('button') && event.target.onclick && 
            event.target.onclick.toString().includes('selectEmbeddingModel')) {
            setTimeout(() => updateStepCompletionStatus(5), 100);
        }
    });
}

/**
 * Initialize Bootstrap tooltips for any elements with data-bs-toggle="tooltip"
 */
function initializeTooltips() {
    // Find all tooltip elements
    const tooltipTriggerList = document.querySelectorAll('[data-bs-toggle="tooltip"]');
    
    // Initialize Bootstrap tooltips
    if (tooltipTriggerList.length > 0) {
        const tooltipList = [...tooltipTriggerList].map(tooltipTriggerEl => new bootstrap.Tooltip(tooltipTriggerEl));
    }
}

/**
 * Check if optional features are enabled and configured for a specific step
 * @param {number} stepNumber - The step to check
 * @returns {boolean} True if optional features are enabled/configured
 */
function checkOptionalFeaturesEnabled(stepNumber) {
    switch (stepNumber) {
        case 1: // App title and logo
            // Check if title or logo is configured
            const appTitle = document.getElementById('app_title')?.value;
            const logoFile = document.getElementById('app_logo_file')?.files?.length > 0;
            const currentLogo = document.getElementById('current_logo_img');
            return appTitle || logoFile || (currentLogo && currentLogo.src && !currentLogo.src.includes('default_logo.png'));
        
        case 4: // Workspaces
            // Check if workspaces are enabled
            const userWorkspace = document.getElementById('enable_user_workspace')?.checked;
            const groupWorkspace = document.getElementById('enable_group_workspaces')?.checked;
            return userWorkspace || groupWorkspace;
            
        case 10: // Content Safety
            // Check if content safety is enabled and configured
            const safetyEnabled = document.getElementById('enable_content_safety')?.checked;
            if (!safetyEnabled) return false;
            
            // Check configuration based on APIM or direct
            const safetyApim = document.getElementById('enable_content_safety_apim')?.checked;
            if (safetyApim) {
                const apimEndpoint = document.getElementById('azure_apim_content_safety_endpoint')?.value;
                const apimKey = document.getElementById('azure_apim_content_safety_subscription_key')?.value;
                return apimEndpoint && apimKey;
            } else {
                const endpoint = document.getElementById('content_safety_endpoint')?.value;
                const key = document.getElementById('content_safety_key')?.value;
                return endpoint && key;
            }
        
        case 11: // User feedback and archiving
            // Check if feedback is enabled
            const feedbackEnabled = document.getElementById('enable_user_feedback')?.checked;
            const archivingEnabled = document.getElementById('enable_conversation_archiving')?.checked;
            return feedbackEnabled || archivingEnabled;
            
        case 12: // Enhanced citations and image generation
            // Check if enhanced citations or image generation is enabled
            const citationsEnabled = document.getElementById('enable_enhanced_citations')?.checked;
            const imageGenEnabled = document.getElementById('enable_image_generation')?.checked;
            
            // For image generation, check if it's properly configured when enabled
            if (imageGenEnabled) {
                const imageApim = document.getElementById('enable_image_gen_apim')?.checked;
                if (imageApim) {
                    const apimEndpoint = document.getElementById('azure_apim_image_gen_endpoint')?.value;
                    const apimKey = document.getElementById('azure_apim_image_gen_subscription_key')?.value;
                    return citationsEnabled || (apimEndpoint && apimKey);
                } else {
                    const endpoint = document.getElementById('azure_openai_image_gen_endpoint')?.value;
                    const key = document.getElementById('azure_openai_image_gen_key')?.value;
                    return citationsEnabled || (endpoint && key);
                }
            }
            
            return citationsEnabled;
            
        default:
            // For steps not specifically handled (like required steps), return false
            return false;
    }
}
function validateAndMoveToNextStep(currentStep) {
    // Synchronize walkthrough toggles with form before validation
    syncWalkthroughToggles();
    
    // Initialize tooltips for APIM help
    initializeTooltips();
    
    // Check if the current step is complete
    const complete = isStepComplete(currentStep);
    
    // If step is complete, we can proceed
    if (complete) {
        // Find next applicable step that should be shown
        const nextStep = findNextApplicableStep(currentStep);
        if (nextStep > 0) {
            navigateToWalkthroughStep(nextStep);
        } else {
            // If no more applicable steps, we're at the end
            navigateToWalkthroughStep(12); // Go to final step
        }
    } else {
        // Highlight missing fields with validation (handled by updateStepCompletionStatus)
        updateStepCompletionStatus(currentStep);
        
        // Show alert for what's missing (this is now handled through the UI indicators)
        // No need for individual alerts as the button is disabled and visual cues are present
    }
}

/**
 * Navigate to the previous step in the walkthrough
 */
function navigatePreviousStep() {
    // Get the current step
    const currentStep = getCurrentWalkthroughStep();
    
    // Find the previous applicable step
    const prevStep = findPreviousApplicableStep(currentStep);
    
    // Navigate to the previous step if one is found
    if (prevStep > 0) {
        navigateToWalkthroughStep(prevStep);
    } else {
        // If no previous step found, go to first step
        navigateToWalkthroughStep(1);
    }
}

/**
 * Sets up event listeners to track form changes
 */
function setupFormChangeTracking() {
    if (!adminForm || !saveButton) return;
    
    // Initialize button state
    updateSaveButtonState();
    
    // Add event listeners to all form inputs, selects, and textareas
    const formElements = adminForm.querySelectorAll('input, select, textarea');
    formElements.forEach(element => {
        // For checkboxes and radios, listen for change event
        if (element.type === 'checkbox' || element.type === 'radio') {
            element.addEventListener('change', markFormAsModified);
        } 
        // For other inputs, listen for input event
        else {
            element.addEventListener('input', markFormAsModified);
        }
    });
    
    // Reset form state when form is submitted
    adminForm.addEventListener('submit', () => {
        formModified = false;
        updateSaveButtonState();
    });
}

/**
 * Mark the form as modified and update the save button
 */
function markFormAsModified() {
    formModified = true;
    updateSaveButtonState();
}

/**
 * Update the save button appearance based on form state
 */
function updateSaveButtonState() {
    if (!saveButton) return;
    
    if (formModified) {
        // Enable button, make it blue, and update text
        saveButton.disabled = false;
        saveButton.classList.remove('btn-secondary');
        saveButton.classList.add('btn-primary');
        saveButton.textContent = 'Save Pending';
    } else {
        // Disable button, make it grey, and reset text
        saveButton.disabled = true;
        saveButton.classList.remove('btn-primary');
        saveButton.classList.add('btn-secondary');
        saveButton.textContent = 'Save Settings';
    }
}<|MERGE_RESOLUTION|>--- conflicted
+++ resolved
@@ -675,8 +675,6 @@
 }
 
 function setupToggles() {
-<<<<<<< HEAD
-=======
     // --- Health Check Toggle ---
     const enableHealthCheckToggle = document.getElementById('enable_health_check');
     const healthCheckSettingsDiv = document.getElementById('health_check_settings');
@@ -693,7 +691,6 @@
         });
     }
 
->>>>>>> 1ecda3b6
     // --- Enable Agents (Semantic Kernel) Toggle ---
     const agentsMainContent = document.getElementById('agents-main-content');
     const agentsDisabledMsg = document.getElementById('agents-disabled-message');
