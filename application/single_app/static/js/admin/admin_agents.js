// admin_agents.js
// Handles CRUD operations and modal logic for Agents in the admin UI

import { showToast } from "../chat/chat-toast.js";
import * as agentsCommon from '../agents_common.js';

// --- Orchestration Settings Logic ---
const maxRoundsGroup = document.getElementById('max_rounds_per_agent_group');
const maxRoundsInput = document.getElementById('max_rounds_per_agent');
const saveOrchBtn = document.getElementById('save-orchestration-settings-btn');
const orchestrationTypeSelect = document.getElementById('orchestration_type');
const selectedAgentDropdown = document.getElementById('default-agent-select');
const agentModalSaveBtn = document.getElementById('agent-modal-save-btn');
const perUserSKToggle = document.getElementById('toggle-per-user-sk');
const agentsTableBody = document.getElementById('agents-table-body');
const mergeGlobalToggle = document.getElementById('toggle-merge-global-sk');
let orchestrationTypes = [];
let orchestrationSettings = {};
let agents = [];
let selectedAgent = null;

// --- Function Definitions ---

async function loadAllAdminAgentData() {
    try {
        const [typesRes, settingsRes, agentSettingsRes, agentsRes] = await Promise.all([
            fetch('/api/orchestration_types'),
            fetch('/api/orchestration_settings'),
            fetch('/api/admin/agent/settings'),
            fetch('/api/admin/agents'),
        ]);
        if (!typesRes.ok) throw new Error('Failed to load orchestration types');
        if (!settingsRes.ok) throw new Error('Failed to load orchestration settings');
        if (!agentSettingsRes.ok) throw new Error('Failed to load selected agent');
        if (!agentsRes.ok) throw new Error('Failed to load agents');
        orchestrationTypes = await typesRes.json();
        orchestrationSettings = await settingsRes.json();
        const agentSettings = await agentSettingsRes.json();
        let selectedAgentName = null;
        if (agentSettings.global_selected_agent) {
            if (typeof agentSettings.global_selected_agent === 'object') {
                selectedAgentName = agentSettings.global_selected_agent.name;
            } else {
                selectedAgentName = agentSettings.global_selected_agent;
            }
        }
        selectedAgent = selectedAgentName;
        agents = await agentsRes.json();
        renderOrchestrationForm();
        renderAgentsTable();
        renderAdminAgentDropdown(agents, selectedAgentName);
    } catch (err) {
        console.error('Error loading admin agent data:', err);
        orchestrationTypes = [];
        orchestrationSettings = {};
        agents = [];
        selectedAgent = null;
        renderOrchestrationForm();
        renderAgentsTable();
        renderAdminAgentDropdown([], null);
    }
}
<<<<<<< HEAD

function renderAdminAgentDropdown(agentsList, selectedAgentName) {
    const dropdown = document.getElementById('default-agent-select');
    if (!dropdown) return;
    dropdown.innerHTML = '';
    if (!agentsList.length) {
        dropdown.disabled = true;
        return;
    }
    agentsList.forEach(agent => {
        const opt = document.createElement('option');
        opt.value = agent.name;
        opt.textContent = agent.display_name || agent.name;
        if (agent.name === selectedAgentName) opt.selected = true;
        dropdown.appendChild(opt);
    });
    dropdown.disabled = false;
    // Attach change handler only once
    if (!dropdown._handlerAttached) {
        dropdown.addEventListener('change', async function () {
            const newSelectedName = dropdown.value;
            if (!newSelectedName) return;
            try {
                const resp = await fetch('/api/admin/agents/selected_agent', {
                    method: 'POST',
                    headers: { 'Content-Type': 'application/json' },
                    body: JSON.stringify({ name: newSelectedName })
                });
                if (!resp.ok) {
                    const data = await resp.json();
                    showToast(data.error || 'Failed to set selected agent.', 'danger');
                    return;
                }
                // Wait a moment to ensure backend update, then reload
                await new Promise(res => setTimeout(res, 150));
                await loadAllAdminAgentData();
                showToast('Selected agent updated!', 'success');
            } catch (err) {
                showToast('Failed to set selected agent.', 'danger');
            }
        });
        dropdown._handlerAttached = true;
    }
}

=======

function renderAdminAgentDropdown(agentsList, selectedAgentName) {
    const dropdown = document.getElementById('default-agent-select');
    if (!dropdown) return;
    dropdown.innerHTML = '';
    if (!agentsList.length) {
        dropdown.disabled = true;
        return;
    }
    agentsList.forEach(agent => {
        const opt = document.createElement('option');
        opt.value = agent.name;
        opt.textContent = agent.display_name || agent.name;
        if (agent.name === selectedAgentName) opt.selected = true;
        dropdown.appendChild(opt);
    });
    dropdown.disabled = false;
    // Attach change handler only once
    if (!dropdown._handlerAttached) {
        dropdown.addEventListener('change', async function () {
            const newSelectedName = dropdown.value;
            if (!newSelectedName) return;
            try {
                const resp = await fetch('/api/admin/agents/selected_agent', {
                    method: 'POST',
                    headers: { 'Content-Type': 'application/json' },
                    body: JSON.stringify({ name: newSelectedName })
                });
                if (!resp.ok) {
                    const data = await resp.json();
                    showToast(data.error || 'Failed to set selected agent.', 'danger');
                    return;
                }
                // Wait a moment to ensure backend update, then reload
                await new Promise(res => setTimeout(res, 150));
                await loadAllAdminAgentData();
                showToast('Selected agent updated!', 'success');
            } catch (err) {
                showToast('Failed to set selected agent.', 'danger');
            }
        });
        dropdown._handlerAttached = true;
    }
}

>>>>>>> 1ae5115c
function ensureAdminAgentEventListeners() {
    // Add Agent button
    const addAgentBtn = document.getElementById('add-agent-btn');
    if (addAgentBtn) {
        addAgentBtn.removeEventListener('click', handleAddAgentClick);
        addAgentBtn.addEventListener('click', handleAddAgentClick);
    }
}

function handleAddAgentClick() {
    openAgentModal();
    window.editingAgentIndex = null;
    window.editingAgentName = null;
}

// DRY modal open logic for add/edit agent (unified with workspace)
async function openAgentModal(agent = null) {
    const modalEl = document.getElementById('agentModal');
    if (!modalEl) return alert('Agent modal not found.');
    const modal = bootstrap.Modal.getOrCreateInstance(modalEl);

    // Clear error div on modal open
    const errorDiv = document.getElementById('agent-modal-error');
    if (errorDiv) {
        errorDiv.textContent = '';
        errorDiv.style.display = 'none';
    }

    // Populate modal fields using shared helper
    agentsCommon.setAgentModalFields(agent || {}, { context: 'admin' });

    // Setup plugin select
    const pluginSelect = document.getElementById('agent-plugins-to-load');
    let availablePlugins = [];
    try {
        const resp = await fetch('/api/admin/plugins');
        if (resp.ok) {
            availablePlugins = await resp.json();
        }
    } catch (e) {
        availablePlugins = [];
    }
    agentsCommon.populatePluginMultiSelect(pluginSelect, availablePlugins);
<<<<<<< HEAD
    agentsCommon.setSelectedPlugins(pluginSelect, agent?.actions_to_load || []);
=======
    agentsCommon.setSelectedPlugins(pluginSelect, agent?.plugins_to_load || []);
>>>>>>> 1ae5115c

    // Setup toggles using shared helpers
    agentsCommon.setupApimToggle(
        document.getElementById('agent-enable-apim'),
        document.getElementById('agent-apim-fields'),
        document.getElementById('agent-gpt-fields'),
        () => agentsCommon.loadGlobalModelsForModal({
            endpoint: '/api/admin/agent/settings',
            agent,
            globalModelSelect: document.getElementById('agent-global-model-select'),
            isGlobal: true,
            customConnectionCheck: agentsCommon.shouldEnableCustomConnection,
            deploymentFieldIds: { gpt: 'agent-gpt-deployment', apim: 'agent-apim-deployment' }
        })
    );
    agentsCommon.toggleCustomConnectionUI(
        agentsCommon.shouldEnableCustomConnection(agent),
        {
            customFields: document.getElementById('agent-custom-connection-fields'),
            globalModelGroup: document.getElementById('agent-global-model-group'),
            advancedSection: document.getElementById('agent-advanced-section')
        }
    );
    agentsCommon.toggleAdvancedUI(
        agentsCommon.shouldExpandAdvanced(agent),
        {
            customFields: document.getElementById('agent-custom-connection-fields'),
            globalModelGroup: document.getElementById('agent-global-model-group'),
            advancedSection: document.getElementById('agent-advanced-section')
        }
    );
    // Attach shared toggle handlers after shared helpers
    const customConnectionToggle = document.getElementById('agent-custom-connection');
    const advancedToggle = document.getElementById('agent-advanced-toggle');
    const modalElements = {
        customFields: document.getElementById('agent-custom-connection-fields'),
        globalModelGroup: document.getElementById('agent-global-model-group'),
        advancedSection: document.getElementById('agent-advanced-section')
    };
    agentsCommon.attachCustomConnectionToggleHandler(
        customConnectionToggle,
        agent,
        modalElements,
        () => agentsCommon.loadGlobalModelsForModal({
            endpoint: '/api/admin/agent/settings',
            agent,
            globalModelSelect: document.getElementById('agent-global-model-select'),
            isGlobal: true,
            customConnectionCheck: agentsCommon.shouldEnableCustomConnection,
            deploymentFieldIds: { gpt: 'agent-gpt-deployment', apim: 'agent-apim-deployment' }
        })
    );
    agentsCommon.attachAdvancedToggleHandler(advancedToggle, modalElements);
    modal.show();
}

// Utility: Show agent modal error
function showAgentModalError(msg) {
    const errDiv = document.getElementById('agent-modal-error');
    if (errDiv) {
        errDiv.textContent = msg;
        errDiv.style.display = 'block';
    } else {
<<<<<<< HEAD
        showToast(msg);
=======
        alert(msg);
>>>>>>> 1ae5115c
    }
}

// --- Orchestration Settings Logic ---
async function loadOrchestrationSettings() {
    try {
        const [typesRes, settingsRes] = await Promise.all([
            fetch('/api/orchestration_types'),
            fetch('/api/orchestration_settings'),
        ]);
        if (!typesRes.ok) throw new Error('Failed to load orchestration types');
        if (!settingsRes.ok) throw new Error('Failed to load orchestration settings');
        orchestrationTypes = await typesRes.json();
        orchestrationSettings = await settingsRes.json();
        // Only call renderOrchestrationForm here
        renderOrchestrationForm();
    } catch (e) {
        if (typeof orchStatus !== 'undefined' && orchStatus) {
            orchStatus.textContent = 'Failed to load orchestration settings.';
            orchStatus.style.color = 'red';
        }
    }
}
<<<<<<< HEAD

function renderOrchestrationForm() {
    if (!orchestrationTypeSelect) {
        console.warn('orchestrationTypeSelect not found in DOM');
        return;
    }
    orchestrationTypeSelect.innerHTML = '';
    orchestrationTypes.forEach(t => {
        const opt = document.createElement('option');
        opt.value = t.value;
        opt.textContent = t.label;
        orchestrationTypeSelect.appendChild(opt);
    });
    // Set value only if present in settings
    if (orchestrationSettings.orchestration_type) {
        orchestrationTypeSelect.value = orchestrationSettings.orchestration_type;
    } else if (orchestrationTypes.length > 0) {
        orchestrationTypeSelect.value = orchestrationTypes[0].value;
    }
    maxRoundsInput.value = orchestrationSettings.max_rounds_per_agent || 1;
    toggleMaxRounds();

    // Remove dropdown population from here; handled by renderAdminAgentDropdown after all data loads
}

=======

function renderOrchestrationForm() {
    if (!orchestrationTypeSelect) {
        console.warn('orchestrationTypeSelect not found in DOM');
        return;
    }
    orchestrationTypeSelect.innerHTML = '';
    orchestrationTypes.forEach(t => {
        const opt = document.createElement('option');
        opt.value = t.value;
        opt.textContent = t.label;
        orchestrationTypeSelect.appendChild(opt);
    });
    // Set value only if present in settings
    if (orchestrationSettings.orchestration_type) {
        orchestrationTypeSelect.value = orchestrationSettings.orchestration_type;
    } else if (orchestrationTypes.length > 0) {
        orchestrationTypeSelect.value = orchestrationTypes[0].value;
    }
    maxRoundsInput.value = orchestrationSettings.max_rounds_per_agent || 1;
    toggleMaxRounds();

    // Remove dropdown population from here; handled by renderAdminAgentDropdown after all data loads
}

>>>>>>> 1ae5115c
function toggleMaxRounds() {
    if (!orchestrationTypeSelect) return;
    if (orchestrationTypeSelect.value === 'group_chat') {
        maxRoundsGroup.style.display = '';
    } else {
        maxRoundsGroup.style.display = 'none';
    }
}

// Render agents table
function renderAgentsTable() {
    agentsTableBody.innerHTML = '';
    if (!Array.isArray(agents) || agents.length === 0) {
        const tr = document.createElement('tr');
        tr.innerHTML = `<td colspan="5" class="text-center">No agents found.</td>`;
        agentsTableBody.appendChild(tr);
        return;
    }
    agents.forEach((agent, idx) => {
        // Use global_selected_agent for badge logic (compare by name)
        const isSelected = selectedAgent && agent.name === selectedAgent;
        const tr = document.createElement('tr');
        let selectedBadge = isSelected ? '<span class="badge bg-primary ms-1">Selected</span>' : '';
        tr.innerHTML = `
            <td>${agent.name}</td>
            <td>${agent.display_name}</td>
            <td>${agent.description || ''}</td>
            <td>${selectedBadge}</td>
            <td>
                <button type="button" class="btn btn-sm btn-secondary edit-agent-btn" data-index="${idx}">Edit</button>
                <button type="button" class="btn btn-sm btn-danger delete-agent-btn" data-index="${idx}" ${isSelected ? 'disabled' : ''}>Delete</button>
            </td>
        `;
        agentsTableBody.appendChild(tr);
    });
    // Attach event listeners for edit and delete buttons (event delegation)
    agentsTableBody.removeEventListener('click', handleAgentTableClick);
    agentsTableBody.addEventListener('click', handleAgentTableClick);
}

function handleAgentTableClick(e) {
    if (e.target.classList.contains('edit-agent-btn')) {
        const idx = parseInt(e.target.getAttribute('data-index'), 10);
        if (!isNaN(idx) && Array.isArray(agents)) {
            openAgentModal(agents[idx]);
            window.editingAgentIndex = idx;
            window.editingAgentName = agents[idx].name;
        }
    } else if (e.target.classList.contains('delete-agent-btn')) {
        const idx = parseInt(e.target.getAttribute('data-index'), 10);
        if (!isNaN(idx) && Array.isArray(agents)) {
            // Confirm delete
            if (confirm(`Are you sure you want to delete agent '${agents[idx].name}'?`)) {
                deleteAgent(idx);
            }
        } else {
            availablePlugins = [];
        }
        agentsCommon.populatePluginMultiSelect(pluginSelect, availablePlugins);
<<<<<<< HEAD
        if (agent && Array.isArray(agent.actions_to_load)) {
            agentsCommon.setSelectedPlugins(pluginSelect, agent.actions_to_load);
=======
        if (agent && Array.isArray(agent.plugins_to_load)) {
            agentsCommon.setSelectedPlugins(pluginSelect, agent.plugins_to_load);
>>>>>>> 1ae5115c
        } else {
            agentsCommon.setSelectedPlugins(pluginSelect, []);
        }

        // --- Shared Modal Logic ---
        const customConnectionToggle = document.getElementById('agent-custom-connection');
        const customConnectionFields = document.getElementById('agent-custom-connection-fields');
        const globalModelGroup = document.getElementById('agent-global-model-group');
        const globalModelSelect = document.getElementById('agent-global-model-select');
        const advancedToggle = document.getElementById('agent-advanced-toggle');
        const advancedSection = document.getElementById('agent-advanced-section');
        const modalElements = {
            customFields: customConnectionFields,
            globalModelGroup: globalModelGroup,
            advancedSection: advancedSection
        };
        // Custom Connection Toggle
        let customEnabled = agentsCommon.shouldEnableCustomConnection(agent);
        customConnectionToggle.checked = customEnabled;
        agentsCommon.toggleCustomConnectionUI(customEnabled, modalElements);
        customConnectionToggle.onchange = function () {
            agentsCommon.toggleCustomConnectionUI(this.checked, modalElements);
            if (!this.checked) {
                loadGlobalModels();
            }
        };
        // Advanced Toggle
        let expandAdvanced = agentsCommon.shouldExpandAdvanced(agent);
        advancedToggle.checked = expandAdvanced;
        agentsCommon.toggleAdvancedUI(expandAdvanced, modalElements);
        advancedToggle.onchange = function () {
            agentsCommon.toggleAdvancedUI(this.checked, modalElements);
        };
        // Global Model Dropdown
        async function loadGlobalModels() {
            const endpoint = '/api/admin/agent/settings';
            const { models, selectedModel, apimEnabled } = await agentsCommon.fetchAndGetAvailableModels(endpoint, agent);
            agentsCommon.populateGlobalModelDropdown(globalModelSelect, models, selectedModel);
            globalModelSelect.onchange = function () {
                const selected = models.find(m => m.deployment === this.value || m.name === this.value || m.id === this.value);
                if (selected) {
                    if (apimEnabled) {
                        document.getElementById('agent-apim-deployment').value = selected.deployment || '';
                        document.getElementById('agent-gpt-endpoint').value = '';
                        document.getElementById('agent-gpt-key').value = '';
                        document.getElementById('agent-gpt-deployment').value = '';
                        document.getElementById('agent-gpt-api-version').value = '';
                    } else {
                        document.getElementById('agent-gpt-endpoint').value = selected.endpoint || '';
                        document.getElementById('agent-gpt-key').value = selected.key || '';
                        document.getElementById('agent-gpt-deployment').value = selected.deployment || selected.name || '';
                        document.getElementById('agent-gpt-api-version').value = selected.api_version || '';
                        document.getElementById('agent-apim-deployment').value = '';
                    }
                }
            };
        }
        // Initial model load if not using custom connection
        if (!customEnabled) {
            loadGlobalModels();
        }
    }
}

async function deleteAgent(idx) {
    const agent = agents[idx];
    try {
        const resp = await fetch(`/api/admin/agents/${encodeURIComponent(agent.name)}`, {
            method: 'DELETE',
        });
        if (!resp.ok) {
            const data = await resp.json();
            showToast(data.error || 'Failed to delete agent.', 'danger');
            return;
        }
        showToast('Agent deleted!', 'success');
        await loadAllAdminAgentData();
    } catch (err) {
        showToast('Failed to delete agent.', 'danger');
    }
}

// Helper to (re)attach change handler to dropdown
function attachSelectedAgentDropdownHandler() {
    const oldDropdown = document.getElementById('default-agent-select');
    if (oldDropdown) {
        // Clone the dropdown to remove all previous listeners
        const newDropdown = oldDropdown.cloneNode(true);
        oldDropdown.parentNode.replaceChild(newDropdown, oldDropdown);
        newDropdown.addEventListener('change', async function () {
            const newSelectedName = newDropdown.value;
            if (!newSelectedName || (selectedAgent && newSelectedName === selectedAgent)) return;
            try {
                const resp = await fetch('/api/admin/agents/selected_agent', {
                    method: 'POST',
                    headers: { 'Content-Type': 'application/json' },
                    body: JSON.stringify({ name: newSelectedName })
                });
                if (!resp.ok) {
                    const data = await resp.json();
                    showToast(data.error || 'Failed to set selected agent.', 'danger');
                    return;
                }
                // Wait a moment to ensure backend update, then reload
                await new Promise(res => setTimeout(res, 150));
                await loadAllAdminAgentData();
                showToast('Selected agent updated!', 'success');
            } catch (err) {
                showToast('Failed to set selected agent.', 'danger');
            }
        });
    }
}


if (orchestrationTypeSelect) {
    orchestrationTypeSelect.addEventListener('change', toggleMaxRounds);
}

if (saveOrchBtn) {
    saveOrchBtn.addEventListener('click', async function () {
        const payload = {
            orchestration_type: orchestrationTypeSelect.value,
            max_rounds_per_agent: parseInt(maxRoundsInput.value, 10),
        };
        if (payload.orchestration_type !== 'group_chat') {
            payload.max_rounds_per_agent = 1;
        }
        try {
            const res = await fetch('/api/orchestration_settings', {
                method: 'POST',
                headers: { 'Content-Type': 'application/json' },
                body: JSON.stringify(payload),
            });
            const data = await res.json();
            if (res.ok) {
                showToast('Orchestration settings saved!', 'success');
            } else {
                showToast(data.error || 'Failed to save orchestration settings.', 'danger');
            }
        } catch (e) {
            showToast('Failed to save orchestration settings.', 'danger');
        }
    });
}

// --- Execution Section: Only minimal wiring at the bottom ---
if (document.readyState === 'loading') {
    document.addEventListener('DOMContentLoaded', () => {
        loadAllAdminAgentData();
        ensureAdminAgentEventListeners();
    });
} else {
    loadAllAdminAgentData();
    ensureAdminAgentEventListeners();
}

// --- Merge Global Agents/Plugins Toggle (Async Save) ---
if (mergeGlobalToggle) {
    mergeGlobalToggle.addEventListener('change', async function() {
        const checked = mergeGlobalToggle.checked;
        mergeGlobalToggle.disabled = true;
        try {
            const resp = await fetch('/api/admin/agents/settings/merge_global_semantic_kernel_with_workspace', {
                method: 'POST',
                headers: { 'Content-Type': 'application/json' },
                body: JSON.stringify({ value: checked })
            });
            const data = await resp.json();
            if (resp.ok) {
                showToast('Merge Global Agents/Plugins setting updated.', 'success');
            } else {
                showToast(data.error || 'Failed to update setting.', 'danger');
                mergeGlobalToggle.checked = !checked;
            }
        } catch (err) {
            showToast('Error updating setting: ' + err.message, 'danger');
            mergeGlobalToggle.checked = !checked;
        } finally {
            mergeGlobalToggle.disabled = false;
        }
    });
}

// Save Agent (Add/Edit)
if (agentModalSaveBtn) {
    agentModalSaveBtn.addEventListener('click', async function () {
        console.log('[DEBUG] Save Agent button clicked');
        let agentData;
        try {
            agentData = agentsCommon.getAgentModalFields({ context: 'admin' });
            // Only preserve id if editing; do not generate or strip id on create
            if (typeof editingAgentIndex !== 'undefined' && editingAgentIndex !== null && agents[editingAgentIndex] && agents[editingAgentIndex].id) {
                agentData.id = agents[editingAgentIndex].id;
            }
            // If id is still not present, fetch a GUID from backend
            if (!('id' in agentData) || !agentData.id) {
                try {
                    const guidResp = await fetch('/api/agents/generate_id');
                    if (guidResp.ok) {
                        const guidData = await guidResp.json();
                        agentData.id = guidData.id;
                    } else {
                        agentData.id = '';
                    }
                } catch (guidErr) {
                    agentData.id = '';
                }
            }
            agentData.is_global = true;
        } catch (e) {
            const msg = 'Additional Settings: ' + e.message;
            showAgentModalError(msg);
            showToast(msg, 'danger');
            return;
        }
        try {
            if (!window.validateAgent) {
                window.validateAgent = (await import('/static/js/validateAgent.mjs')).default;
            }
            console.log('[DEBUG] Agent object before validation:', agentData);
            const valid = window.validateAgent(agentData);
            console.log('[DEBUG] Validation result:', valid);
            if (window.validateAgent.errors) {
                console.log('[DEBUG] Ajv validation errors:', window.validateAgent.errors);
            }
            if (!valid) {
                const msg = 'Validation error: Invalid agent data.';
                showAgentModalError(msg);
                showToast(msg, 'danger');
                return;
            }
        } catch (e) {
            const msg = 'Schema validation failed: ' + e.message;
            console.log('[DEBUG] Validation threw error:', e);
            showAgentModalError(msg);
            showToast(msg, 'danger');
            return;
        }
        try {
            let resp, data;
            if (typeof editingAgentIndex === 'undefined' || editingAgentIndex === null) {
                console.log('[DEBUG] About to POST new agent');
                resp = await fetch('/api/admin/agents', {
                    method: 'POST',
                    headers: { 'Content-Type': 'application/json' },
                    body: JSON.stringify(agentData)
                });
                data = await resp.json();
                console.log('[DEBUG] POST response:', resp.status, data);
                if (!resp.ok) {
                    const msg = data.error || 'Failed to add agent.';
                    showAgentModalError(msg);
                    showToast(msg, 'danger');
                    return;
                }
                agents.push(agentData);
            } else {
                console.log('[DEBUG] About to PUT update agent');
                resp = await fetch(`/api/admin/agents/${encodeURIComponent(editingAgentName)}`, {
                    method: 'PUT',
                    headers: { 'Content-Type': 'application/json' },
                    body: JSON.stringify(agentData)
                });
                data = await resp.json();
                console.log('[DEBUG] PUT response:', resp.status, data);
                if (!resp.ok) {
                    const msg = data.error || 'Failed to update agent.';
                    showAgentModalError(msg);
                    showToast(msg, 'danger');
                    return;
                }
                agents[editingAgentIndex] = agentData;
            }
            const agentModal = bootstrap.Modal.getInstance(document.getElementById('agentModal'));
            if (agentModal) agentModal.hide();
            try {
                await loadAllAdminAgentData();
            } catch (loadErr) {
                const msg = 'Agent saved, but failed to reload agents: ' + (loadErr.message || loadErr);
                console.error('[ERROR] ' + msg, loadErr);
                showAgentModalError(msg);
                showToast(msg, 'danger');
                return;
            }
        } catch (e) {
            const msg = 'Failed to save agent: ' + (e && e.message ? e.message : e);
            console.error('[ERROR] Save agent exception:', e);
            showAgentModalError(msg);
            showToast(msg, 'danger');
        }
    });
}

// --- Explicit: Per-User Semantic Kernel Toggle (Async Save) ---
if (perUserSKToggle) {
    perUserSKToggle.addEventListener('change', async function() {
        const checked = perUserSKToggle.checked;
        perUserSKToggle.disabled = true;
        const restartMsg = document.getElementById('per-user-sk-restart-msg');
        if (restartMsg) restartMsg.style.display = 'none';
        try {
            const resp = await fetch('/api/admin/agents/settings/per_user_semantic_kernel', {
                method: 'POST',
                headers: { 'Content-Type': 'application/json' },
                body: JSON.stringify({ value: checked })
            });
            const data = await resp.json();
            if (resp.ok) {
                if (restartMsg) restartMsg.style.display = 'block';
                showToast('Per-user Semantic Kernel setting updated. Restart required to take effect.', 'success');
            } else {
                showToast(data.error || 'Failed to update setting.', 'danger');
                perUserSKToggle.checked = !checked;
            }
        } catch (err) {
            showToast('Error updating setting: ' + err.message, 'danger');
            perUserSKToggle.checked = !checked;
        } finally {
            perUserSKToggle.disabled = false;
        }
    });
}

loadOrchestrationSettings();<|MERGE_RESOLUTION|>--- conflicted
+++ resolved
@@ -60,7 +60,6 @@
         renderAdminAgentDropdown([], null);
     }
 }
-<<<<<<< HEAD
 
 function renderAdminAgentDropdown(agentsList, selectedAgentName) {
     const dropdown = document.getElementById('default-agent-select');
@@ -106,53 +105,6 @@
     }
 }
 
-=======
-
-function renderAdminAgentDropdown(agentsList, selectedAgentName) {
-    const dropdown = document.getElementById('default-agent-select');
-    if (!dropdown) return;
-    dropdown.innerHTML = '';
-    if (!agentsList.length) {
-        dropdown.disabled = true;
-        return;
-    }
-    agentsList.forEach(agent => {
-        const opt = document.createElement('option');
-        opt.value = agent.name;
-        opt.textContent = agent.display_name || agent.name;
-        if (agent.name === selectedAgentName) opt.selected = true;
-        dropdown.appendChild(opt);
-    });
-    dropdown.disabled = false;
-    // Attach change handler only once
-    if (!dropdown._handlerAttached) {
-        dropdown.addEventListener('change', async function () {
-            const newSelectedName = dropdown.value;
-            if (!newSelectedName) return;
-            try {
-                const resp = await fetch('/api/admin/agents/selected_agent', {
-                    method: 'POST',
-                    headers: { 'Content-Type': 'application/json' },
-                    body: JSON.stringify({ name: newSelectedName })
-                });
-                if (!resp.ok) {
-                    const data = await resp.json();
-                    showToast(data.error || 'Failed to set selected agent.', 'danger');
-                    return;
-                }
-                // Wait a moment to ensure backend update, then reload
-                await new Promise(res => setTimeout(res, 150));
-                await loadAllAdminAgentData();
-                showToast('Selected agent updated!', 'success');
-            } catch (err) {
-                showToast('Failed to set selected agent.', 'danger');
-            }
-        });
-        dropdown._handlerAttached = true;
-    }
-}
-
->>>>>>> 1ae5115c
 function ensureAdminAgentEventListeners() {
     // Add Agent button
     const addAgentBtn = document.getElementById('add-agent-btn');
@@ -196,11 +148,8 @@
         availablePlugins = [];
     }
     agentsCommon.populatePluginMultiSelect(pluginSelect, availablePlugins);
-<<<<<<< HEAD
     agentsCommon.setSelectedPlugins(pluginSelect, agent?.actions_to_load || []);
-=======
-    agentsCommon.setSelectedPlugins(pluginSelect, agent?.plugins_to_load || []);
->>>>>>> 1ae5115c
+
 
     // Setup toggles using shared helpers
     agentsCommon.setupApimToggle(
@@ -264,11 +213,7 @@
         errDiv.textContent = msg;
         errDiv.style.display = 'block';
     } else {
-<<<<<<< HEAD
         showToast(msg);
-=======
-        alert(msg);
->>>>>>> 1ae5115c
     }
 }
 
@@ -292,7 +237,6 @@
         }
     }
 }
-<<<<<<< HEAD
 
 function renderOrchestrationForm() {
     if (!orchestrationTypeSelect) {
@@ -318,33 +262,6 @@
     // Remove dropdown population from here; handled by renderAdminAgentDropdown after all data loads
 }
 
-=======
-
-function renderOrchestrationForm() {
-    if (!orchestrationTypeSelect) {
-        console.warn('orchestrationTypeSelect not found in DOM');
-        return;
-    }
-    orchestrationTypeSelect.innerHTML = '';
-    orchestrationTypes.forEach(t => {
-        const opt = document.createElement('option');
-        opt.value = t.value;
-        opt.textContent = t.label;
-        orchestrationTypeSelect.appendChild(opt);
-    });
-    // Set value only if present in settings
-    if (orchestrationSettings.orchestration_type) {
-        orchestrationTypeSelect.value = orchestrationSettings.orchestration_type;
-    } else if (orchestrationTypes.length > 0) {
-        orchestrationTypeSelect.value = orchestrationTypes[0].value;
-    }
-    maxRoundsInput.value = orchestrationSettings.max_rounds_per_agent || 1;
-    toggleMaxRounds();
-
-    // Remove dropdown population from here; handled by renderAdminAgentDropdown after all data loads
-}
-
->>>>>>> 1ae5115c
 function toggleMaxRounds() {
     if (!orchestrationTypeSelect) return;
     if (orchestrationTypeSelect.value === 'group_chat') {
@@ -404,13 +321,8 @@
             availablePlugins = [];
         }
         agentsCommon.populatePluginMultiSelect(pluginSelect, availablePlugins);
-<<<<<<< HEAD
         if (agent && Array.isArray(agent.actions_to_load)) {
             agentsCommon.setSelectedPlugins(pluginSelect, agent.actions_to_load);
-=======
-        if (agent && Array.isArray(agent.plugins_to_load)) {
-            agentsCommon.setSelectedPlugins(pluginSelect, agent.plugins_to_load);
->>>>>>> 1ae5115c
         } else {
             agentsCommon.setSelectedPlugins(pluginSelect, []);
         }
