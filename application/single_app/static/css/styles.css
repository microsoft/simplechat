/* css/styles.css */

body {
    font-family: var(--bs-font-sans-serif);
    margin: 0;
    padding: 0;
}

header {
    background-color: #0073e6;
    color: white;
    padding: 10px 20px;
}

h1 {
    margin: 0;
}

main {
    padding: 20px;
}

/* Dark mode styles */
[data-bs-theme="dark"] {
    --bs-body-bg: #212529;
    --bs-body-color: #e9ecef;
}

/* Theme-based logo visibility */
[data-bs-theme="light"] .d-dark-mode-only {
    display: none !important;
}

[data-bs-theme="dark"] .d-light-mode-only {
    display: none !important;
}

/* Logo transition support */
.navbar-brand img, 
#sidebar-logo,
#sidebar-logo-dark {
    transition: opacity 0.2s ease-in-out;
}

[data-bs-theme="dark"] .card {
    background-color: #343a40;
    color: #e9ecef;
}

[data-bs-theme="dark"] .text-muted {
    color: #adb5bd !important;
}

[data-bs-theme="dark"] .modal-body::-webkit-scrollbar-track {
    background: #343a40;
}

[data-bs-theme="dark"] .modal-content {
    background-color: #212529;
    color: #e9ecef;
}

/* Fix for workspace file metadata in dark mode */
[data-bs-theme="dark"] .bg-light {
    background-color: #343a40 !important;
    color: #e9ecef !important;
}

/* Fix for group dropdown in dark mode */
[data-bs-theme="dark"] #group-dropdown .group-search-container {
    background-color: #343a40 !important;
    border-bottom: 1px solid #495057 !important;
}

[data-bs-theme="dark"] #group-dropdown .dropdown-item:hover {
    background-color: #495057 !important;
    color: #e9ecef !important;
}

[data-bs-theme="dark"] #group-dropdown .dropdown-menu {
    background-color: #343a40 !important;
    color: #e9ecef !important;
    border-color: #495057 !important;
}

/* Fix for table headers in document classification in dark mode */
[data-bs-theme="dark"] .table-light,
[data-bs-theme="dark"] thead.table-light,
[data-bs-theme="dark"] .table-light>th,
[data-bs-theme="dark"] .table-light>td {
    background-color: #343a40 !important;
    color: #e9ecef !important;
    border-color: #495057 !important;
}

/* Fix for conversation options button in dark mode */
[data-bs-theme="dark"] .btn-light {
    background-color: #343a40 !important;
    color: #e9ecef !important;
    border-color: #495057 !important;
}

[data-bs-theme="dark"] .btn-light:hover {
    background-color: #495057 !important;
    border-color: #6c757d !important;
}
<<<<<<< HEAD
=======

/* Dark mode styles for agent and plugin modals */
[data-bs-theme="dark"] .modal-header {
    background-color: #212529;
    border-bottom: 1px solid #495057;
    color: #e9ecef;
}

[data-bs-theme="dark"] .modal-footer {
    background-color: #212529;
    border-top: 1px solid #495057;
}

[data-bs-theme="dark"] .modal-body {
    background-color: #212529;
    color: #e9ecef;
}

/* Fix for form elements in dark mode */
[data-bs-theme="dark"] .form-control {
    background-color: #343a40;
    border-color: #495057;
    color: #e9ecef;
}

[data-bs-theme="dark"] .form-control:focus {
    background-color: #343a40;
    border-color: #86b7fe;
    color: #e9ecef;
    box-shadow: 0 0 0 0.25rem rgba(13, 110, 253, 0.25);
}

[data-bs-theme="dark"] .form-control::placeholder {
    color: #6c757d;
}

[data-bs-theme="dark"] .form-select {
    background-color: #343a40;
    border-color: #495057;
    color: #e9ecef;
}

[data-bs-theme="dark"] .form-select:focus {
    background-color: #343a40;
    border-color: #86b7fe;
    color: #e9ecef;
    box-shadow: 0 0 0 0.25rem rgba(13, 110, 253, 0.25);
}

/* Fix for form switches in dark mode */
[data-bs-theme="dark"] .form-check-input {
    background-color: #6c757d;
    border-color: #495057;
}

[data-bs-theme="dark"] .form-check-input:checked {
    background-color: #0d6efd;
    border-color: #0d6efd;
}

[data-bs-theme="dark"] .form-check-input:focus {
    border-color: #86b7fe;
    box-shadow: 0 0 0 0.25rem rgba(13, 110, 253, 0.25);
}

/* Fix for badges in dark mode */
[data-bs-theme="dark"] .badge.bg-secondary {
    background-color: #495057 !important;
    color: #e9ecef !important;
}

/* Fix for alerts in dark mode */
[data-bs-theme="dark"] .alert-info {
    background-color: #1a4971;
    border-color: #1e5a8a;
    color: #b8daff;
}

[data-bs-theme="dark"] .alert-danger {
    background-color: #722d2d;
    border-color: #8b3635;
    color: #f5c2c7;
}

/* Plugin/Agent modal step indicator dark mode styles */
[data-bs-theme="dark"] .step-indicator .step-circle {
    background-color: #495057;
    color: #adb5bd;
    border: 2px solid #495057;
}

[data-bs-theme="dark"] .step-indicator .step-circle.active {
    background-color: #0d6efd;
    color: #ffffff;
    border-color: #0d6efd;
}

[data-bs-theme="dark"] .step-indicator .step-circle.completed {
    background-color: #198754;
    color: #ffffff;
    border-color: #198754;
}

[data-bs-theme="dark"] .step-indicator .step-label {
    color: #adb5bd;
}

[data-bs-theme="dark"] .step-indicator.active .step-label {
    color: #e9ecef;
}

/* Action type cards in plugin modal dark mode */
[data-bs-theme="dark"] .action-type-card {
    background-color: #343a40;
    border: 1px solid #495057;
    color: #e9ecef;
}

[data-bs-theme="dark"] .action-type-card:hover {
    background-color: #495057;
    border-color: #6c757d;
}

[data-bs-theme="dark"] .action-type-card.selected {
    background-color: #1e3a5f;
    border-color: #0d6efd;
}

[data-bs-theme="dark"] .action-type-card .card-title {
    color: #e9ecef;
}

[data-bs-theme="dark"] .action-type-card .card-text {
    color: #adb5bd;
}

/* Fix for form text (help text) in dark mode */
[data-bs-theme="dark"] .form-text {
    color: #6c757d;
}

/* Fix for dropdown menus in dark mode */
[data-bs-theme="dark"] .dropdown-menu {
    background-color: #343a40;
    border-color: #495057;
}

[data-bs-theme="dark"] .dropdown-item {
    color: #e9ecef;
}

[data-bs-theme="dark"] .dropdown-item:hover,
[data-bs-theme="dark"] .dropdown-item:focus {
    background-color: #495057;
    color: #e9ecef;
}

[data-bs-theme="dark"] .dropdown-divider {
    border-top-color: #495057;
}

/* Fix for tooltips in dark mode */
[data-bs-theme="dark"] .tooltip .tooltip-inner {
    background-color: #343a40;
    color: #e9ecef;
}

[data-bs-theme="dark"] .tooltip.bs-tooltip-top .tooltip-arrow::before {
    border-top-color: #343a40;
}

[data-bs-theme="dark"] .tooltip.bs-tooltip-bottom .tooltip-arrow::before {
    border-bottom-color: #343a40;
}

[data-bs-theme="dark"] .tooltip.bs-tooltip-start .tooltip-arrow::before {
    border-left-color: #343a40;
}

[data-bs-theme="dark"] .tooltip.bs-tooltip-end .tooltip-arrow::before {
    border-right-color: #343a40;
}

/* Fix for connection configuration sections in modals */
[data-bs-theme="dark"] .connection-config-section {
    background-color: #2d3237;
    border: 1px solid #495057;
    border-radius: 0.375rem;
}

[data-bs-theme="dark"] .connection-config-header {
    background-color: #343a40;
    border-bottom: 1px solid #495057;
    color: #e9ecef;
}

/* Fix for step progress lines (if any) */
[data-bs-theme="dark"] .step-connector {
    background-color: #495057;
}

[data-bs-theme="dark"] .step-connector.completed {
    background-color: #198754;
}

/* Fix for button groups in dark mode */
[data-bs-theme="dark"] .btn-group .btn-outline-secondary {
    border-color: #495057;
    color: #adb5bd;
}

[data-bs-theme="dark"] .btn-group .btn-outline-secondary:hover {
    background-color: #495057;
    border-color: #6c757d;
    color: #e9ecef;
}

[data-bs-theme="dark"] .btn-group .btn-outline-secondary.active {
    background-color: #0d6efd;
    border-color: #0d6efd;
    color: #ffffff;
}

/* Fix for list groups in dark mode */
[data-bs-theme="dark"] .list-group-item {
    background-color: #343a40;
    border-color: #495057;
    color: #e9ecef;
}

[data-bs-theme="dark"] .list-group-item:hover {
    background-color: #495057;
}

[data-bs-theme="dark"] .list-group-item.active {
    background-color: #0d6efd;
    border-color: #0d6efd;
}

/* Fix for progress bars in dark mode */
[data-bs-theme="dark"] .progress {
    background-color: #495057;
}

[data-bs-theme="dark"] .progress-bar {
    background-color: #0d6efd;
}

/* Fix for input groups in dark mode */
[data-bs-theme="dark"] .input-group-text {
    background-color: #495057;
    border-color: #495057;
    color: #e9ecef;
}

[data-bs-theme="dark"] .input-group .form-control {
    border-color: #495057;
}

/* Fix for close button in dark mode */
[data-bs-theme="dark"] .btn-close {
    filter: invert(1) grayscale(100%) brightness(200%);
}

/* Fix for nav tabs in modals (if any) */
[data-bs-theme="dark"] .nav-tabs {
    border-bottom-color: #495057;
}

[data-bs-theme="dark"] .nav-tabs .nav-link {
    color: #adb5bd;
    border-color: transparent;
}

[data-bs-theme="dark"] .nav-tabs .nav-link:hover {
    color: #e9ecef;
    border-color: #495057 #495057 transparent;
}

[data-bs-theme="dark"] .nav-tabs .nav-link.active {
    color: #e9ecef;
    background-color: #212529;
    border-color: #495057 #495057 #212529;
}

/* Fix for accordion components in dark mode */
[data-bs-theme="dark"] .accordion-item {
    background-color: #343a40;
    border-color: #495057;
}

[data-bs-theme="dark"] .accordion-button {
    background-color: #343a40;
    color: #e9ecef;
    border-bottom-color: #495057;
}

[data-bs-theme="dark"] .accordion-button:not(.collapsed) {
    background-color: #2d3237;
    color: #e9ecef;
}

[data-bs-theme="dark"] .accordion-button::after {
    filter: invert(1) grayscale(100%) brightness(200%);
}

[data-bs-theme="dark"] .accordion-body {
    background-color: #343a40;
    color: #e9ecef;
}

/* Base styles for modal step indicators and action cards */
.step-indicator {
    text-align: center;
    flex: 1;
    position: relative;
}

.step-indicator .step-circle {
    width: 40px;
    height: 40px;
    border-radius: 50%;
    display: flex;
    align-items: center;
    justify-content: center;
    font-weight: bold;
    margin: 0 auto 8px auto;
    background-color: #e9ecef;
    color: #6c757d;
    border: 2px solid #e9ecef;
    transition: all 0.3s ease;
}

.step-indicator .step-circle.active {
    background-color: #0d6efd;
    color: #ffffff;
    border-color: #0d6efd;
}

.step-indicator .step-circle.completed {
    background-color: #198754;
    color: #ffffff;
    border-color: #198754;
}

.step-indicator .step-label {
    font-size: 0.875rem;
    color: #6c757d;
    font-weight: 500;
}

.step-indicator.active .step-label {
    color: #212529;
    font-weight: 600;
}

/* Action type cards */
.action-type-card {
    cursor: pointer;
    transition: all 0.3s ease;
    border: 1px solid #dee2e6;
    border-radius: 0.375rem;
    padding: 1rem;
    height: 100%;
    display: flex;
    flex-direction: column;
    text-decoration: none;
    color: inherit;
    background-color: #ffffff;
}

.action-type-card:hover {
    background-color: #f8f9fa;
    border-color: #adb5bd;
    text-decoration: none;
    color: inherit;
    transform: translateY(-2px);
    box-shadow: 0 4px 8px rgba(0, 0, 0, 0.1);
}

.action-type-card.selected {
    background-color: #e7f3ff;
    border-color: #0d6efd;
    box-shadow: 0 0 0 0.25rem rgba(13, 110, 253, 0.25);
}

.action-type-card .card-title {
    color: #212529;
    font-weight: 600;
    margin-bottom: 0.5rem;
}

.action-type-card .card-text {
    color: #6c757d;
    font-size: 0.875rem;
    flex-grow: 1;
}

/* Connection type buttons */
.connection-type-btn {
    border: 2px solid #dee2e6;
    background-color: #ffffff;
    color: #495057;
    padding: 0.75rem 1rem;
    border-radius: 0.375rem;
    transition: all 0.3s ease;
    text-align: center;
    cursor: pointer;
    margin: 0.25rem;
}

.connection-type-btn:hover {
    border-color: #0d6efd;
    background-color: #f8f9fa;
}

.connection-type-btn.active {
    border-color: #0d6efd;
    background-color: #0d6efd;
    color: #ffffff;
}

/* Schema plugin settings styling */
.schema-plugin-dropdown {
    position: relative;
}

.schema-plugin-dropdown .dropdown-toggle::after {
    position: absolute;
    right: 10px;
    top: 50%;
    transform: translateY(-50%);
}

/* Responsive adjustments */
@media (max-width: 768px) {
    .step-indicator .step-circle {
        width: 32px;
        height: 32px;
        font-size: 0.875rem;
    }
    
    .step-indicator .step-label {
        font-size: 0.75rem;
    }
    
    .action-type-card {
        margin-bottom: 1rem;
    }
}

/* Fix for modal backdrop in dark mode */
[data-bs-theme="dark"] .modal-backdrop {
    background-color: rgba(0, 0, 0, 0.8);
}

/* Connection string text area styling */
.connection-string-container {
    position: relative;
}

.connection-string-container textarea {
    font-family: 'Monaco', 'Menlo', 'Ubuntu Mono', monospace;
    font-size: 0.875rem;
    resize: vertical;
    min-height: 80px;
}

/* Parameter input styling for API configuration */
.parameter-input-group {
    margin-bottom: 0.75rem;
}

.parameter-input-group .input-group-text {
    min-width: 120px;
    text-align: left;
    font-weight: 500;
}

/* Advanced section toggle styling */
.advanced-toggle-section {
    border-top: 1px solid #dee2e6;
    padding-top: 1rem;
    margin-top: 1.5rem;
}

[data-bs-theme="dark"] .advanced-toggle-section {
    border-top-color: #495057;
}

/* Plugin selection multi-select styling */
.plugin-selection-container {
    max-height: 200px;
    overflow-y: auto;
    border: 1px solid #dee2e6;
    border-radius: 0.375rem;
    padding: 0.5rem;
}

[data-bs-theme="dark"] .plugin-selection-container {
    border-color: #495057;
    background-color: #343a40;
}

.plugin-selection-item {
    padding: 0.25rem 0.5rem;
    cursor: pointer;
    border-radius: 0.25rem;
    transition: background-color 0.2s ease;
}

.plugin-selection-item:hover {
    background-color: #f8f9fa;
}

[data-bs-theme="dark"] .plugin-selection-item:hover {
    background-color: #495057;
}

.plugin-selection-item.selected {
    background-color: #e7f3ff;
    color: #0d6efd;
}

[data-bs-theme="dark"] .plugin-selection-item.selected {
    background-color: #1e3a5f;
    color: #86b7fe;
}

/* Sidebar user account section - handle long usernames */
#sidebar-user-account {
    min-width: 0; /* Allow flex shrinking */
}

#sidebar-user-account .nav-link {
    min-width: 0; /* Allow flex shrinking */
    max-width: 100%; /* Prevent overflow */
}

#sidebar-user-account .fw-semibold,
#sidebar-user-account .text-muted {
    overflow: hidden;
    text-overflow: ellipsis;
    white-space: nowrap;
    max-width: 100%;
}

/* Ensure the flex container doesn't overflow */
#sidebar-user-account .d-flex {
    min-width: 0; /* This is crucial for text-truncate to work */
}

/* Dark mode adjustments for sidebar user account */
[data-bs-theme="dark"] #sidebar-user-account {
    background-color: inherit;
    border-top-color: #495057;
}

[data-bs-theme="dark"] #sidebar-user-account .nav-link {
    color: #e9ecef;
}

[data-bs-theme="dark"] #sidebar-user-account .nav-link:hover {
    color: #ffffff;
}

[data-bs-theme="dark"] #sidebar-user-account .text-muted {
    color: #adb5bd !important;
}

/* Profile avatar in sidebar */
#sidebar-profile-avatar {
    flex-shrink: 0; /* Prevent avatar from shrinking */
}

/* Responsive adjustments for sidebar user account */
@media (max-width: 768px) {
    #sidebar-user-account .fw-semibold {
        font-size: 0.875rem !important;
    }
    
    #sidebar-user-account .text-muted {
        font-size: 0.6875rem !important;
    }
}

/* Additional responsive adjustments for very narrow sidebars */
@media (max-width: 576px) {
    #sidebar-user-account {
        padding: 0.5rem !important;
    }
    
    #sidebar-user-account .fw-semibold {
        font-size: 0.8125rem !important;
    }
    
    #sidebar-user-account .text-muted {
        font-size: 0.625rem !important;
    }
    
    #sidebar-profile-avatar {
        width: 24px !important;
        height: 24px !important;
    }
    
    #sidebar-profile-avatar .sidebar-initials {
        font-size: 0.875rem !important;
    }
}
>>>>>>> 1f12b32e
<|MERGE_RESOLUTION|>--- conflicted
+++ resolved
@@ -104,8 +104,6 @@
     background-color: #495057 !important;
     border-color: #6c757d !important;
 }
-<<<<<<< HEAD
-=======
 
 /* Dark mode styles for agent and plugin modals */
 [data-bs-theme="dark"] .modal-header {
@@ -714,5 +712,4 @@
     #sidebar-profile-avatar .sidebar-initials {
         font-size: 0.875rem !important;
     }
-}
->>>>>>> 1f12b32e
+}