--- conflicted
+++ resolved
@@ -103,57 +103,4 @@
 [data-bs-theme="dark"] .btn-light:hover {
     background-color: #495057 !important;
     border-color: #6c757d !important;
-<<<<<<< HEAD
-=======
 }
-
-/* Dark mode toggle styles */
-.dark-mode-toggle {
-    cursor: pointer;
-    padding: 0.25rem;
-    display: flex;
-    align-items: center;
-    justify-content: center;
-    height: 100%;
-}
-
-.dark-mode-toggle:hover {
-    opacity: 0.8;
-}
-
-/* Ensure nav-link containing dark mode toggle is aligned with other nav links */
-.nav-item .nav-link.dark-mode-toggle {
-    display: flex;
-    align-items: center;
-    height: 100%;
-    padding-top: 0;
-    padding-bottom: 0;
-}
-
-/* Show language tooltip in the upper left of code blocks */
-pre[class*="language-"] {
-    position: relative;
-}
-
-pre[class*="language-"] code::before {
-    content: attr(data-language);
-    position: absolute;
-    top: 0.25em;
-    left: 0.75em;
-    font-size: 0.75em;
-    color: #888;
-    background: rgba(255,255,255,0.7);
-    padding: 0 0.5em;
-    border-radius: 0.3em;
-    pointer-events: auto;
-    opacity: 0.7;
-    transition: opacity 0.2s;
-    z-index: 2;
-    /* Show as tooltip on hover */
-    pointer-events: none;
-}
-
-pre[class*="language-"]:hover code::before {
-    opacity: 1;
->>>>>>> 16fd2491
-}