--- conflicted
+++ resolved
@@ -103,12 +103,8 @@
         "instructions",
         "actions_to_load",
         "other_settings",
-<<<<<<< HEAD
-        "max_completion_tokens"
-=======
         "max_completion_tokens",
         "agent_type"
->>>>>>> fab926b4
       ],
       "title": "Agent"
     }
