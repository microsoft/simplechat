--- conflicted
+++ resolved
@@ -46,12 +46,9 @@
             cleaned_agent = keyvault_agent_get_helper(cleaned_agent, cleaned_agent.get('id', ''), scope="user")
             if cleaned_agent.get('max_completion_tokens') is None:
                 cleaned_agent['max_completion_tokens'] = -1
-<<<<<<< HEAD
-=======
             cleaned_agent.setdefault('is_global', False)
             cleaned_agent.setdefault('is_group', False)
             cleaned_agent.setdefault('agent_type', 'local')
->>>>>>> fab926b4
             cleaned_agents.append(cleaned_agent)
         return cleaned_agents
         
@@ -84,12 +81,9 @@
         # Ensure max_completion_tokens field exists
         if cleaned_agent.get('max_completion_tokens') is None:
             cleaned_agent['max_completion_tokens'] = -1
-<<<<<<< HEAD
-=======
         cleaned_agent.setdefault('is_global', False)
         cleaned_agent.setdefault('is_group', False)
         cleaned_agent.setdefault('agent_type', 'local')
->>>>>>> fab926b4
         return cleaned_agent
     except exceptions.CosmosResourceNotFoundError:
         current_app.logger.warning(f"Agent {agent_id} not found for user {user_id}")
@@ -131,13 +125,9 @@
         agent_data.setdefault('enable_agent_gpt_apim', False)
         agent_data.setdefault('actions_to_load', [])
         agent_data.setdefault('other_settings', {})
-<<<<<<< HEAD
-        agent_data.setdefault('is_global', False)
-=======
         agent_data['is_global'] = False
         agent_data['is_group'] = False
         agent_data.setdefault('agent_type', 'local')
->>>>>>> fab926b4
         
         # Store sensitive keys in Key Vault if enabled
         agent_data = keyvault_agent_save_helper(agent_data, agent_data.get('id', ''), scope="user")
